// Author: Andreas Hoecker, Joerg Stelzer, Helge Voss, Kai Voss, Eckhard v. Toerne, Jan Therhaag

/**********************************************************************************
 * Project: TMVA - a Root-integrated toolkit for multivariate data analysis       *
 * Package: TMVA                                                                  *
 * Class  : MethodBDT (BDT = Boosted Decision Trees)                              *
 * Web    : http://tmva.sourceforge.net                                           *
 *                                                                                *
 * Description:                                                                   *
 *      Analysis of Boosted Decision Trees                                        *
 *                                                                                *
 * Authors (alphabetical):                                                        *
 *      Andreas Hoecker <Andreas.Hocker@cern.ch> - CERN, Switzerland              *
 *      Helge Voss      <Helge.Voss@cern.ch>     - MPI-K Heidelberg, Germany      *
 *      Kai Voss        <Kai.Voss@cern.ch>       - U. of Victoria, Canada         *
 *      Doug Schouten   <dschoute@sfu.ca>        - Simon Fraser U., Canada        *
 *      Jan Therhaag    <jan.therhaag@cern.ch>   - U. of Bonn, Germany            *
 *      Eckhard v. Toerne     <evt@uni-bonn.de>        - U of Bonn, Germany       *
 *                                                                                *
 * Copyright (c) 2005-2011:                                                       *
 *      CERN, Switzerland                                                         *
 *      U. of Victoria, Canada                                                    *
 *      MPI-K Heidelberg, Germany                                                 *
 *      U. of Bonn, Germany                                                       *
 *                                                                                *
 * Redistribution and use in source and binary forms, with or without             *
 * modification, are permitted according to the terms listed in LICENSE           *
 * (http://tmva.sourceforge.net/LICENSE)                                          *
 **********************************************************************************/

/*! \class TMVA::MethodBDT
\ingroup TMVA

Analysis of Boosted Decision Trees

Boosted decision trees have been successfully used in High Energy
Physics analysis for example by the MiniBooNE experiment
(Yang-Roe-Zhu, physics/0508045). In Boosted Decision Trees, the
selection is done on a majority vote on the result of several decision
trees, which are all derived from the same training sample by
supplying different event weights during the training.

### Decision trees:

Successive decision nodes are used to categorize the
events out of the sample as either signal or background. Each node
uses only a single discriminating variable to decide if the event is
signal-like ("goes right") or background-like ("goes left"). This
forms a tree like structure with "baskets" at the end (leave nodes),
and an event is classified as either signal or background according to
whether the basket where it ends up has been classified signal or
background during the training. Training of a decision tree is the
process to define the "cut criteria" for each node. The training
starts with the root node. Here one takes the full training event
sample and selects the variable and corresponding cut value that gives
the best separation between signal and background at this stage. Using
this cut criterion, the sample is then divided into two subsamples, a
signal-like (right) and a background-like (left) sample. Two new nodes
are then created for each of the two sub-samples and they are
constructed using the same mechanism as described for the root
node. The devision is stopped once a certain node has reached either a
minimum number of events, or a minimum or maximum signal purity. These
leave nodes are then called "signal" or "background" if they contain
more signal respective background events from the training sample.

### Boosting:

The idea behind adaptive boosting (AdaBoost) is, that signal events
from the training sample, that end up in a background node
(and vice versa) are given a larger weight than events that are in
the correct leave node. This results in a re-weighed training event
sample, with which then a new decision tree can be developed.
The boosting can be applied several times (typically 100-500 times)
and one ends up with a set of decision trees (a forest).
Gradient boosting works more like a function expansion approach, where
each tree corresponds to a summand. The parameters for each summand (tree)
are determined by the minimization of a error function (binomial log-
likelihood for classification and Huber loss for regression).
A greedy algorithm is used, which means, that only one tree is modified
at a time, while the other trees stay fixed.

### Bagging:

In this particular variant of the Boosted Decision Trees the boosting
is not done on the basis of previous training results, but by a simple
stochastic re-sampling of the initial training event sample.

### Random Trees:

Similar to the "Random Forests" from Leo Breiman and Adele Cutler, it
uses the bagging algorithm together and bases the determination of the
best node-split during the training on a random subset of variables only
which is individually chosen for each split.

### Analysis:

Applying an individual decision tree to a test event results in a
classification of the event as either signal or background. For the
boosted decision tree selection, an event is successively subjected to
the whole set of decision trees and depending on how often it is
classified as signal, a "likelihood" estimator is constructed for the
event being signal or background. The value of this estimator is the
one which is then used to select the events from an event sample, and
the cut value on this estimator defines the efficiency and purity of
the selection.

*/


#include "TMVA/MethodBDT.h"

#include "TMVA/BDTEventWrapper.h"
#include "TMVA/BinarySearchTree.h"
#include "TMVA/ClassifierFactory.h"
#include "TMVA/Configurable.h"
#include "TMVA/CrossEntropy.h"
#include "TMVA/DecisionTree.h"
#include "TMVA/DataSet.h"
#include "TMVA/GiniIndex.h"
#include "TMVA/GiniIndexWithLaplace.h"
#include "TMVA/Interval.h"
#include "TMVA/IMethod.h"
#include "TMVA/LogInterval.h"
#include "TMVA/MethodBase.h"
#include "TMVA/MisClassificationError.h"
#include "TMVA/MsgLogger.h"
#include "TMVA/OptimizeConfigParameters.h"
#include "TMVA/PDF.h"
#include "TMVA/Ranking.h"
#include "TMVA/Results.h"
#include "TMVA/ResultsMulticlass.h"
#include "TMVA/SdivSqrtSplusB.h"
#include "TMVA/SeparationBase.h"
#include "TMVA/Timer.h"
#include "TMVA/Tools.h"
#include "TMVA/Types.h"

#include "Riostream.h"
#include "TDirectory.h"
#include "TRandom3.h"
#include "TMath.h"
#include "TMatrixTSym.h"
#include "TObjString.h"
#include "TGraph.h"

#include <algorithm>
#include <fstream>
#include <math.h>
#include <unordered_map>

using std::vector;
using std::make_pair;

REGISTER_METHOD(BDT)

ClassImp(TMVA::MethodBDT);

   const Int_t TMVA::MethodBDT::fgDebugLevel = 0;

////////////////////////////////////////////////////////////////////////////////
/// The standard constructor for the "boosted decision trees".

TMVA::MethodBDT::MethodBDT( const TString& jobName,
                            const TString& methodTitle,
                            DataSetInfo& theData,
                            const TString& theOption ) :
   TMVA::MethodBase( jobName, Types::kBDT, methodTitle, theData, theOption)
   , fTrainSample(0)
   , fNTrees(0)
   , fSigToBkgFraction(0)
   , fAdaBoostBeta(0)
//   , fTransitionPoint(0)
   , fShrinkage(0)
   , fBaggedBoost(kFALSE)
   , fBaggedGradBoost(kFALSE)
//   , fSumOfWeights(0)
   , fMinNodeEvents(0)
   , fMinNodeSize(5)
   , fMinNodeSizeS("5%")
   , fNCuts(0)
   , fUseFisherCuts(0)        // don't use this initialisation, only here to make  Coverity happy. Is set in DeclarOptions()
   , fMinLinCorrForFisher(.8) // don't use this initialisation, only here to make  Coverity happy. Is set in DeclarOptions()
   , fUseExclusiveVars(0)     // don't use this initialisation, only here to make  Coverity happy. Is set in DeclarOptions()
   , fUseYesNoLeaf(kFALSE)
   , fNodePurityLimit(0)
   , fNNodesMax(0)
   , fMaxDepth(0)
   , fPruneMethod(DecisionTree::kNoPruning)
   , fPruneStrength(0)
   , fFValidationEvents(0)
   , fAutomatic(kFALSE)
   , fRandomisedTrees(kFALSE)
   , fUseNvars(0)
   , fUsePoissonNvars(0)  // don't use this initialisation, only here to make  Coverity happy. Is set in Init()
   , fUseNTrainEvents(0)
   , fBaggedSampleFraction(0)
   , fNoNegWeightsInTraining(kFALSE)
   , fInverseBoostNegWeights(kFALSE)
   , fPairNegWeightsGlobal(kFALSE)
   , fTrainWithNegWeights(kFALSE)
   , fDoBoostMonitor(kFALSE)
   , fITree(0)
   , fBoostWeight(0)
   , fErrorFraction(0)
   , fCss(0)
   , fCts_sb(0)
   , fCtb_ss(0)
   , fCbb(0)
   , fDoPreselection(kFALSE)
   , fSkipNormalization(kFALSE)
   , fHistoricBool(kFALSE)
{
   fMonitorNtuple = NULL;
   fSepType = NULL;
<<<<<<< HEAD
   fRegressionLossFunctionBDTG = nullptr;
=======

   #ifdef R__USE_IMT
   fNumCPUs = GetNumCPUs();
   #else
   fNumCPUs = 1;
   #endif
>>>>>>> 74ffa400
}

////////////////////////////////////////////////////////////////////////////////

TMVA::MethodBDT::MethodBDT( DataSetInfo& theData,
                            const TString& theWeightFile)
   : TMVA::MethodBase( Types::kBDT, theData, theWeightFile)
   , fTrainSample(0)
   , fNTrees(0)
   , fSigToBkgFraction(0)
   , fAdaBoostBeta(0)
//   , fTransitionPoint(0)
   , fShrinkage(0)
   , fBaggedBoost(kFALSE)
   , fBaggedGradBoost(kFALSE)
//   , fSumOfWeights(0)
   , fMinNodeEvents(0)
   , fMinNodeSize(5)
   , fMinNodeSizeS("5%")
   , fNCuts(0)
   , fUseFisherCuts(0)        // don't use this initialisation, only here to make  Coverity happy. Is set in DeclarOptions()
   , fMinLinCorrForFisher(.8) // don't use this initialisation, only here to make  Coverity happy. Is set in DeclarOptions()
   , fUseExclusiveVars(0)     // don't use this initialisation, only here to make  Coverity happy. Is set in DeclarOptions()
   , fUseYesNoLeaf(kFALSE)
   , fNodePurityLimit(0)
   , fNNodesMax(0)
   , fMaxDepth(0)
   , fPruneMethod(DecisionTree::kNoPruning)
   , fPruneStrength(0)
   , fFValidationEvents(0)
   , fAutomatic(kFALSE)
   , fRandomisedTrees(kFALSE)
   , fUseNvars(0)
   , fUsePoissonNvars(0)  // don't use this initialisation, only here to make  Coverity happy. Is set in Init()
   , fUseNTrainEvents(0)
   , fBaggedSampleFraction(0)
   , fNoNegWeightsInTraining(kFALSE)
   , fInverseBoostNegWeights(kFALSE)
   , fPairNegWeightsGlobal(kFALSE)
   , fTrainWithNegWeights(kFALSE)
   , fDoBoostMonitor(kFALSE)
   , fITree(0)
   , fBoostWeight(0)
   , fErrorFraction(0)
   , fCss(0)
   , fCts_sb(0)
   , fCtb_ss(0)
   , fCbb(0)
   , fDoPreselection(kFALSE)
   , fSkipNormalization(kFALSE)
   , fHistoricBool(kFALSE)
{
   fMonitorNtuple = NULL;
   fSepType = NULL;
   fRegressionLossFunctionBDTG = nullptr;
   // constructor for calculating BDT-MVA using previously generated decision trees
   // the result of the previous training (the decision trees) are read in via the
   // weight file. Make sure the the variables correspond to the ones used in
   // creating the "weight"-file
   
   #ifdef R__USE_IMT
   fNumCPUs = GetNumCPUs();
   #else
   fNumCPUs = 1;
   #endif
}

////////////////////////////////////////////////////////////////////////////////
/// BDT can handle classification with multiple classes and regression with one regression-target.

Bool_t TMVA::MethodBDT::HasAnalysisType( Types::EAnalysisType type, UInt_t numberClasses, UInt_t numberTargets )
{
   if (type == Types::kClassification && numberClasses == 2) return kTRUE;
   if (type == Types::kMulticlass ) return kTRUE;
   if( type == Types::kRegression && numberTargets == 1 ) return kTRUE;
   return kFALSE;
}

////////////////////////////////////////////////////////////////////////////////
/// Define the options (their key words). That can be set in the option string.
///
/// know options:
///
///  - nTrees        number of trees in the forest to be created
///  - BoostType     the boosting type for the trees in the forest (AdaBoost e.t.c..).
///                  Known:
///                        - AdaBoost
///                        - AdaBoostR2 (Adaboost for regression)
///                        - Bagging
///                        - GradBoost
///  - AdaBoostBeta     the boosting parameter, beta, for AdaBoost
///  - UseRandomisedTrees  choose at each node splitting a random set of variables
///  - UseNvars         use UseNvars variables in randomised trees
///  - UsePoisson Nvars use UseNvars not as fixed number but as mean of a poisson distribution
///  - SeparationType   the separation criterion applied in the node splitting.
///                  Known:
///                        - GiniIndex
///                        - MisClassificationError
///                        - CrossEntropy
///                        - SDivSqrtSPlusB
///  - MinNodeSize:     minimum percentage of training events in a leaf node (leaf criteria, stop splitting)
///  - nCuts:           the number of steps in the optimisation of the cut for a node (if < 0, then
///                  step size is determined by the events)
///  - UseFisherCuts:   use multivariate splits using the Fisher criterion
///  - UseYesNoLeaf     decide if the classification is done simply by the node type, or the S/B
///                  (from the training) in the leaf node
///  - NodePurityLimit  the minimum purity to classify a node as a signal node (used in pruning and boosting to determine
///                  misclassification error rate)
///  - PruneMethod      The Pruning method.
///                  Known:
///                        - NoPruning  // switch off pruning completely
///                        - ExpectedError
///                        - CostComplexity
///  - PruneStrength    a parameter to adjust the amount of pruning. Should be large enough such that overtraining is avoided.
///  - PruningValFraction   number of events to use for optimizing pruning (only if PruneStrength < 0, i.e. automatic pruning)
///  - NegWeightTreatment
///                       - IgnoreNegWeightsInTraining  Ignore negative weight events in the training.
///                       -  DecreaseBoostWeight     Boost ev. with neg. weight with 1/boostweight instead of boostweight
///                       -  PairNegWeightsGlobal    Pair ev. with neg. and pos. weights in training sample and "annihilate" them
///  - MaxDepth         maximum depth of the decision tree allowed before further splitting is stopped
///  - SkipNormalization       Skip normalization at initialization, to keep expectation value of BDT output
///             according to the fraction of events

void TMVA::MethodBDT::DeclareOptions()
{
   DeclareOptionRef(fNTrees, "NTrees", "Number of trees in the forest");
   if (DoRegression()) {
      DeclareOptionRef(fMaxDepth=50,"MaxDepth","Max depth of the decision tree allowed");
   }else{
      DeclareOptionRef(fMaxDepth=3,"MaxDepth","Max depth of the decision tree allowed");
   }

   TString tmp="5%"; if (DoRegression()) tmp="0.2%";
   DeclareOptionRef(fMinNodeSizeS=tmp, "MinNodeSize", "Minimum percentage of training events required in a leaf node (default: Classification: 5%, Regression: 0.2%)");
   // MinNodeSize:     minimum percentage of training events in a leaf node (leaf criteria, stop splitting)
   DeclareOptionRef(fNCuts, "nCuts", "Number of grid points in variable range used in finding optimal cut in node splitting");

   DeclareOptionRef(fBoostType, "BoostType", "Boosting type for the trees in the forest (note: AdaCost is still experimental)");

   AddPreDefVal(TString("AdaBoost"));
   AddPreDefVal(TString("RealAdaBoost"));
   AddPreDefVal(TString("AdaCost"));
   AddPreDefVal(TString("Bagging"));
   //   AddPreDefVal(TString("RegBoost"));
   AddPreDefVal(TString("AdaBoostR2"));
   AddPreDefVal(TString("Grad"));
   if (DoRegression()) {
      fBoostType = "AdaBoostR2";
   }else{
      fBoostType = "AdaBoost";
   }
   DeclareOptionRef(fAdaBoostR2Loss="Quadratic", "AdaBoostR2Loss", "Type of Loss function in AdaBoostR2");
   AddPreDefVal(TString("Linear"));
   AddPreDefVal(TString("Quadratic"));
   AddPreDefVal(TString("Exponential"));

   DeclareOptionRef(fBaggedBoost=kFALSE, "UseBaggedBoost","Use only a random subsample of all events for growing the trees in each boost iteration.");
   DeclareOptionRef(fShrinkage=1.0, "Shrinkage", "Learning rate for GradBoost algorithm");
   DeclareOptionRef(fAdaBoostBeta=.5, "AdaBoostBeta", "Learning rate  for AdaBoost algorithm");
   DeclareOptionRef(fRandomisedTrees,"UseRandomisedTrees","Determine at each node splitting the cut variable only as the best out of a random subset of variables (like in RandomForests)");
   DeclareOptionRef(fUseNvars,"UseNvars","Size of the subset of variables used with RandomisedTree option");
   DeclareOptionRef(fUsePoissonNvars,"UsePoissonNvars", "Interpret \"UseNvars\" not as fixed number but as mean of a Poisson distribution in each split with RandomisedTree option");
   DeclareOptionRef(fBaggedSampleFraction=.6,"BaggedSampleFraction","Relative size of bagged event sample to original size of the data sample (used whenever bagging is used (i.e. UseBaggedBoost, Bagging,)" );

   DeclareOptionRef(fUseYesNoLeaf=kTRUE, "UseYesNoLeaf",
                    "Use Sig or Bkg categories, or the purity=S/(S+B) as classification of the leaf node -> Real-AdaBoost");
   if (DoRegression()) {
      fUseYesNoLeaf = kFALSE;
   }

   DeclareOptionRef(fNegWeightTreatment="InverseBoostNegWeights","NegWeightTreatment","How to treat events with negative weights in the BDT training (particular the boosting) : IgnoreInTraining;  Boost With inverse boostweight; Pair events with negative and positive weights in training sample and *annihilate* them (experimental!)");
   AddPreDefVal(TString("InverseBoostNegWeights"));
   AddPreDefVal(TString("IgnoreNegWeightsInTraining"));
   AddPreDefVal(TString("NoNegWeightsInTraining"));    // well, let's be nice to users and keep at least this old name anyway ..
   AddPreDefVal(TString("PairNegWeightsGlobal"));
   AddPreDefVal(TString("Pray"));



   DeclareOptionRef(fCss=1.,   "Css",   "AdaCost: cost of true signal selected signal");
   DeclareOptionRef(fCts_sb=1.,"Cts_sb","AdaCost: cost of true signal selected bkg");
   DeclareOptionRef(fCtb_ss=1.,"Ctb_ss","AdaCost: cost of true bkg    selected signal");
   DeclareOptionRef(fCbb=1.,   "Cbb",   "AdaCost: cost of true bkg    selected bkg ");

   DeclareOptionRef(fNodePurityLimit=0.5, "NodePurityLimit", "In boosting/pruning, nodes with purity > NodePurityLimit are signal; background otherwise.");


   DeclareOptionRef(fSepTypeS, "SeparationType", "Separation criterion for node splitting");
   AddPreDefVal(TString("CrossEntropy"));
   AddPreDefVal(TString("GiniIndex"));
   AddPreDefVal(TString("GiniIndexWithLaplace"));
   AddPreDefVal(TString("MisClassificationError"));
   AddPreDefVal(TString("SDivSqrtSPlusB"));
   AddPreDefVal(TString("RegressionVariance"));
   if (DoRegression()) {
      fSepTypeS = "RegressionVariance";
   }else{
      fSepTypeS = "GiniIndex";
   }

   // #### Number of CPUs to use in fPool multithreading, if you want the user to be able to set this
   // rather than use all of the available CPUs, let them know about this option in the User's Guide or tutorials
   // I just used it to time the algorithm vs number of CPUs.
   #ifndef R__USE_IMT
   DeclareOptionRef(fNumCPUs = 1, "NumCPUs", "Number of CPUs to use in multithreading.");
   #else
   DeclareOptionRef(fNumCPUs = GetNumCPUs(), "NumCPUs", "Number of CPUs to use in multithreading.");
   #endif

   DeclareOptionRef(fRegressionLossFunctionBDTGS = "Huber", "RegressionLossFunctionBDTG", "Loss function for BDTG regression.");
   AddPreDefVal(TString("Huber"));
   AddPreDefVal(TString("AbsoluteDeviation"));
   AddPreDefVal(TString("LeastSquares"));

   DeclareOptionRef(fHuberQuantile = 0.7, "HuberQuantile", "In the Huber loss function this is the quantile that separates the core from the tails in the residuals distribution.");

   DeclareOptionRef(fDoBoostMonitor=kFALSE,"DoBoostMonitor","Create control plot with ROC integral vs tree number");

   DeclareOptionRef(fUseFisherCuts=kFALSE, "UseFisherCuts", "Use multivariate splits using the Fisher criterion");
   DeclareOptionRef(fMinLinCorrForFisher=.8,"MinLinCorrForFisher", "The minimum linear correlation between two variables demanded for use in Fisher criterion in node splitting");
   DeclareOptionRef(fUseExclusiveVars=kFALSE,"UseExclusiveVars","Variables already used in fisher criterion are not anymore analysed individually for node splitting");


   DeclareOptionRef(fDoPreselection=kFALSE,"DoPreselection","and and apply automatic pre-selection for 100% efficient signal (bkg) cuts prior to training");


   DeclareOptionRef(fSigToBkgFraction=1,"SigToBkgFraction","Sig to Bkg ratio used in Training (similar to NodePurityLimit, which cannot be used in real adaboost");

   DeclareOptionRef(fPruneMethodS, "PruneMethod", "Note: for BDTs use small trees (e.g.MaxDepth=3) and NoPruning:  Pruning: Method used for pruning (removal) of statistically insignificant branches ");
   AddPreDefVal(TString("NoPruning"));
   AddPreDefVal(TString("ExpectedError"));
   AddPreDefVal(TString("CostComplexity"));

   DeclareOptionRef(fPruneStrength, "PruneStrength", "Pruning strength");

   DeclareOptionRef(fFValidationEvents=0.5, "PruningValFraction", "Fraction of events to use for optimizing automatic pruning.");

   DeclareOptionRef(fSkipNormalization=kFALSE, "SkipNormalization", "Skip normalization at initialization, to keep expectation value of BDT output according to the fraction of events");

    // deprecated options, still kept for the moment:
   DeclareOptionRef(fMinNodeEvents=0, "nEventsMin", "deprecated: Use MinNodeSize (in % of training events) instead");

   DeclareOptionRef(fBaggedGradBoost=kFALSE, "UseBaggedGrad","deprecated: Use *UseBaggedBoost* instead:  Use only a random subsample of all events for growing the trees in each iteration.");
   DeclareOptionRef(fBaggedSampleFraction, "GradBaggingFraction","deprecated: Use *BaggedSampleFraction* instead: Defines the fraction of events to be used in each iteration, e.g. when UseBaggedGrad=kTRUE. ");
   DeclareOptionRef(fUseNTrainEvents,"UseNTrainEvents","deprecated: Use *BaggedSampleFraction* instead: Number of randomly picked training events used in randomised (and bagged) trees");
   DeclareOptionRef(fNNodesMax,"NNodesMax","deprecated: Use MaxDepth instead to limit the tree size" );


}

////////////////////////////////////////////////////////////////////////////////
/// Options that are used ONLY for the READER to ensure backward compatibility.

void TMVA::MethodBDT::DeclareCompatibilityOptions() {
   MethodBase::DeclareCompatibilityOptions();


   DeclareOptionRef(fHistoricBool=kTRUE, "UseWeightedTrees",
                    "Use weighted trees or simple average in classification from the forest");
   DeclareOptionRef(fHistoricBool=kFALSE, "PruneBeforeBoost", "Flag to prune the tree before applying boosting algorithm");
   DeclareOptionRef(fHistoricBool=kFALSE,"RenormByClass","Individually re-normalize each event class to the original size after boosting");

   AddPreDefVal(TString("NegWeightTreatment"),TString("IgnoreNegWeights"));

}

////////////////////////////////////////////////////////////////////////////////
/// The option string is decoded, for available options see "DeclareOptions".

void TMVA::MethodBDT::ProcessOptions()
{
   fSepTypeS.ToLower();
   if      (fSepTypeS == "misclassificationerror") fSepType = new MisClassificationError();
   else if (fSepTypeS == "giniindex")              fSepType = new GiniIndex();
   else if (fSepTypeS == "giniindexwithlaplace")   fSepType = new GiniIndexWithLaplace();
   else if (fSepTypeS == "crossentropy")           fSepType = new CrossEntropy();
   else if (fSepTypeS == "sdivsqrtsplusb")         fSepType = new SdivSqrtSplusB();
   else if (fSepTypeS == "regressionvariance")     fSepType = NULL;
   else {
      Log() << kINFO << GetOptions() << Endl;
      Log() << kFATAL << "<ProcessOptions> unknown Separation Index option " << fSepTypeS << " called" << Endl;
   }

   if(!(fHuberQuantile >= 0.0 && fHuberQuantile <= 1.0)){
      Log() << kINFO << GetOptions() << Endl;
      Log() << kFATAL << "<ProcessOptions> Huber Quantile must be in range [0,1]. Value given, " << fHuberQuantile << ", does not match this criteria" << Endl;
   }


   fRegressionLossFunctionBDTGS.ToLower();
   if      (fRegressionLossFunctionBDTGS == "huber")                  fRegressionLossFunctionBDTG = new HuberLossFunctionBDT(fHuberQuantile);
   else if (fRegressionLossFunctionBDTGS == "leastsquares")           fRegressionLossFunctionBDTG = new LeastSquaresLossFunctionBDT();
   else if (fRegressionLossFunctionBDTGS == "absolutedeviation")      fRegressionLossFunctionBDTG = new AbsoluteDeviationLossFunctionBDT();
   else {
      Log() << kINFO << GetOptions() << Endl;
      Log() << kFATAL << "<ProcessOptions> unknown Regression Loss Function BDT option " << fRegressionLossFunctionBDTGS << " called" << Endl;
   }

   #ifndef R__USE_IMT // multithreading is not enabled
   if(fNumCPUs != 1){
      Log() << kINFO << GetOptions() << Endl;
      Log() << kWARNING << "ROOT was not compiled with -Dimt=ON (multithreading). NumCPUs will be ignored and the non multithreaded version will be run." << Endl;
   }
   #else // multithreading is enabled
   if(!(fNumCPUs > 0)){
      Log() << kINFO << GetOptions() << Endl;
      Log() << kFATAL << "<ProcessOptions> NumCPUs must be >=1. Value given, " << fNumCPUs << ", does not match this criteria" << Endl;
   }
   
   // Tell the TThreadExecutor for MethodBDT how many threads we want to use. same for the loss function's TThreadExecutor
   fPool.reset(new ROOT::TThreadExecutor(fNumCPUs));
   fRegressionLossFunctionBDTG->InitThreadExecutor(fNumCPUs);
   #endif


   fPruneMethodS.ToLower();
   if      (fPruneMethodS == "expectederror")  fPruneMethod = DecisionTree::kExpectedErrorPruning;
   else if (fPruneMethodS == "costcomplexity") fPruneMethod = DecisionTree::kCostComplexityPruning;
   else if (fPruneMethodS == "nopruning")      fPruneMethod = DecisionTree::kNoPruning;
   else {
      Log() << kINFO << GetOptions() << Endl;
      Log() << kFATAL << "<ProcessOptions> unknown PruneMethod " << fPruneMethodS << " option called" << Endl;
   }
   if (fPruneStrength < 0 && (fPruneMethod != DecisionTree::kNoPruning) && fBoostType!="Grad") fAutomatic = kTRUE;
   else fAutomatic = kFALSE;
   if (fAutomatic && fPruneMethod==DecisionTree::kExpectedErrorPruning){
      Log() << kFATAL
            <<  "Sorry automatic pruning strength determination is not implemented yet for ExpectedErrorPruning" << Endl;
   }


   if (fMinNodeEvents > 0){
      fMinNodeSize = Double_t(fMinNodeEvents*100.) / Data()->GetNTrainingEvents();
      Log() << kWARNING << "You have explicitly set ** nEventsMin = " << fMinNodeEvents<<" ** the min absolute number \n"
            << "of events in a leaf node. This is DEPRECATED, please use the option \n"
            << "*MinNodeSize* giving the relative number as percentage of training \n"
            << "events instead. \n"
            << "nEventsMin="<<fMinNodeEvents<< "--> MinNodeSize="<<fMinNodeSize<<"%"
            << Endl;
      Log() << kWARNING << "Note also that explicitly setting *nEventsMin* so far OVERWRITES the option recommended \n"
            << " *MinNodeSize* = " << fMinNodeSizeS << " option !!" << Endl ;
      fMinNodeSizeS = Form("%F3.2",fMinNodeSize);

   }else{
      SetMinNodeSize(fMinNodeSizeS);
   }


   fAdaBoostR2Loss.ToLower();

   if (fBoostType=="Grad") {
      fPruneMethod = DecisionTree::kNoPruning;
      if (fNegWeightTreatment=="InverseBoostNegWeights"){
   Log() << kINFO << "the option *InverseBoostNegWeights* does not exist for BoostType=Grad --> change" << Endl;
         Log() << kINFO << "to new default for GradBoost *Pray*" << Endl;
   Log() << kDEBUG << "i.e. simply keep them as if which should work fine for Grad Boost" << Endl;
         fNegWeightTreatment="Pray";
         fNoNegWeightsInTraining=kFALSE;
      }
   } else if (fBoostType=="RealAdaBoost"){
      fBoostType    = "AdaBoost";
      fUseYesNoLeaf = kFALSE;
   } else if (fBoostType=="AdaCost"){
      fUseYesNoLeaf = kFALSE;
   }

   if (fFValidationEvents < 0.0) fFValidationEvents = 0.0;
   if (fAutomatic && fFValidationEvents > 0.5) {
      Log() << kWARNING << "You have chosen to use more than half of your training sample "
            << "to optimize the automatic pruning algorithm. This is probably wasteful "
            << "and your overall results will be degraded. Are you sure you want this?"
            << Endl;
   }


   if (this->Data()->HasNegativeEventWeights()){
      Log() << kINFO << " You are using a Monte Carlo that has also negative weights. "
            << "That should in principle be fine as long as on average you end up with "
            << "something positive. For this you have to make sure that the minimal number "
            << "of (un-weighted) events demanded for a tree node (currently you use: MinNodeSize="
            << fMinNodeSizeS << "  ("<< fMinNodeSize << "%)"
            <<", (or the deprecated equivalent nEventsMin) you can set this via the "
            <<"BDT option string when booking the "
            << "classifier) is large enough to allow for reasonable averaging!!! "
            << " If this does not help.. maybe you want to try the option: IgnoreNegWeightsInTraining  "
            << "which ignores events with negative weight in the training. " << Endl
            << Endl << "Note: You'll get a WARNING message during the training if that should ever happen" << Endl;
   }

   if (DoRegression()) {
      if (fUseYesNoLeaf && !IsConstructedFromWeightFile()){
         Log() << kWARNING << "Regression Trees do not work with fUseYesNoLeaf=TRUE --> I will set it to FALSE" << Endl;
         fUseYesNoLeaf = kFALSE;
      }

      if (fSepType != NULL){
         Log() << kWARNING << "Regression Trees do not work with Separation type other than <RegressionVariance> --> I will use it instead" << Endl;
         fSepType = NULL;
      }
      if (fUseFisherCuts){
         Log() << kWARNING << "Sorry, UseFisherCuts is not available for regression analysis, I will ignore it!" << Endl;
         fUseFisherCuts = kFALSE;
      }
      if (fNCuts < 0) {
         Log() << kWARNING << "Sorry, the option of nCuts<0 using a more elaborate node splitting algorithm " << Endl;
         Log() << kWARNING << "is not implemented for regression analysis ! " << Endl;
         Log() << kWARNING << "--> I switch do default nCuts = 20 and use standard node splitting"<<Endl;
         fNCuts=20;
      }
   }
   if (fRandomisedTrees){
      Log() << kINFO << " Randomised trees use no pruning" << Endl;
      fPruneMethod = DecisionTree::kNoPruning;
      //      fBoostType   = "Bagging";
   }

   if (fUseFisherCuts) {
      Log() << kWARNING << "When using the option UseFisherCuts, the other option nCuts<0 (i.e. using" << Endl;
      Log() << " a more elaborate node splitting algorithm) is not implemented. " << Endl;
      //I will switch o " << Endl;
      //Log() << "--> I switch do default nCuts = 20 and use standard node splitting WITH possible Fisher criteria"<<Endl;
      fNCuts=20;
   }

   if (fNTrees==0){
      Log() << kERROR << " Zero Decision Trees demanded... that does not work !! "
            << " I set it to 1 .. just so that the program does not crash"
            << Endl;
      fNTrees = 1;
   }

   fNegWeightTreatment.ToLower();
   if      (fNegWeightTreatment == "ignorenegweightsintraining")   fNoNegWeightsInTraining = kTRUE;
   else if (fNegWeightTreatment == "nonegweightsintraining")   fNoNegWeightsInTraining = kTRUE;
   else if (fNegWeightTreatment == "inverseboostnegweights") fInverseBoostNegWeights = kTRUE;
   else if (fNegWeightTreatment == "pairnegweightsglobal")   fPairNegWeightsGlobal   = kTRUE;
   else if (fNegWeightTreatment == "pray")   Log() << kDEBUG << "Yes, good luck with praying " << Endl;
   else {
      Log() << kINFO << GetOptions() << Endl;
      Log() << kFATAL << "<ProcessOptions> unknown option for treating negative event weights during training " << fNegWeightTreatment << " requested" << Endl;
   }

   if (fNegWeightTreatment == "pairnegweightsglobal")
      Log() << kWARNING << " you specified the option NegWeightTreatment=PairNegWeightsGlobal : This option is still considered EXPERIMENTAL !! " << Endl;


   // dealing with deprecated options !
   if (fNNodesMax>0) {
      UInt_t tmp=1; // depth=0  == 1 node
      fMaxDepth=0;
      while (tmp < fNNodesMax){
         tmp+=2*tmp;
         fMaxDepth++;
      }
      Log() << kWARNING << "You have specified a deprecated option *NNodesMax="<<fNNodesMax
            << "* \n this has been translated to MaxDepth="<<fMaxDepth<<Endl;
   }


   if (fUseNTrainEvents>0){
      fBaggedSampleFraction  = (Double_t) fUseNTrainEvents/Data()->GetNTrainingEvents();
      Log() << kWARNING << "You have specified a deprecated option *UseNTrainEvents="<<fUseNTrainEvents
            << "* \n this has been translated to BaggedSampleFraction="<<fBaggedSampleFraction<<"(%)"<<Endl;
   }

   if (fBoostType=="Bagging") fBaggedBoost = kTRUE;
   if (fBaggedGradBoost){
      fBaggedBoost = kTRUE;
      Log() << kWARNING << "You have specified a deprecated option *UseBaggedGrad* --> please use  *UseBaggedBoost* instead" << Endl;
   }

}

////////////////////////////////////////////////////////////////////////////////

void TMVA::MethodBDT::SetMinNodeSize(Double_t sizeInPercent){
   if (sizeInPercent > 0 && sizeInPercent < 50){
      fMinNodeSize=sizeInPercent;

   } else {
      Log() << kFATAL << "you have demanded a minimal node size of "
            << sizeInPercent << "% of the training events.. \n"
            << " that somehow does not make sense "<<Endl;
   }

}

////////////////////////////////////////////////////////////////////////////////

void TMVA::MethodBDT::SetMinNodeSize(TString sizeInPercent){
   sizeInPercent.ReplaceAll("%","");
   sizeInPercent.ReplaceAll(" ","");
   if (sizeInPercent.IsFloat()) SetMinNodeSize(sizeInPercent.Atof());
   else {
      Log() << kFATAL << "I had problems reading the option MinNodeEvents, which "
            << "after removing a possible % sign now reads " << sizeInPercent << Endl;
   }
}

////////////////////////////////////////////////////////////////////////////////
/// Common initialisation with defaults for the BDT-Method.

void TMVA::MethodBDT::Init( void )
{
   fNTrees         = 800;
   if (fAnalysisType == Types::kClassification || fAnalysisType == Types::kMulticlass ) {
      fMaxDepth        = 3;
      fBoostType      = "AdaBoost";
      if(DataInfo().GetNClasses()!=0) //workaround for multiclass application
         fMinNodeSize = 5.;
   }else {
      fMaxDepth = 50;
      fBoostType      = "AdaBoostR2";
      fAdaBoostR2Loss = "Quadratic";
      if(DataInfo().GetNClasses()!=0) //workaround for multiclass application
         fMinNodeSize  = .2;
   }


   fNCuts          = 20;
   fPruneMethodS   = "NoPruning";
   fPruneMethod    = DecisionTree::kNoPruning;
   fPruneStrength  = 0;
   fAutomatic      = kFALSE;
   fFValidationEvents = 0.5;
   fRandomisedTrees = kFALSE;
   //   fUseNvars        =  (GetNvar()>12) ? UInt_t(GetNvar()/8) : TMath::Max(UInt_t(2),UInt_t(GetNvar()/3));
   fUseNvars        =  UInt_t(TMath::Sqrt(GetNvar())+0.6);
   fUsePoissonNvars = kTRUE;
   fShrinkage       = 1.0;
//   fSumOfWeights    = 0.0;

   // reference cut value to distinguish signal-like from background-like events
   SetSignalReferenceCut( 0 );
}


////////////////////////////////////////////////////////////////////////////////
/// Reset the method, as if it had just been instantiated (forget all training etc.).

void TMVA::MethodBDT::Reset( void )
{
   // I keep the BDT EventSample and its Validation sample (eventually they should all
   // disappear and just use the DataSet samples ..

   // remove all the trees
   for (UInt_t i=0; i<fForest.size();           i++) delete fForest[i];
   fForest.clear();

   fBoostWeights.clear();
   if (fMonitorNtuple) { fMonitorNtuple->Delete(); fMonitorNtuple=NULL; }
   fVariableImportance.clear();
   fResiduals.clear();
   fLossFunctionEventInfo.clear();
   // now done in "InitEventSample" which is called in "Train"
   // reset all previously stored/accumulated BOOST weights in the event sample
   //for (UInt_t iev=0; iev<fEventSample.size(); iev++) fEventSample[iev]->SetBoostWeight(1.);
   if (Data()) Data()->DeleteResults(GetMethodName(), Types::kTraining, GetAnalysisType());
   Log() << kDEBUG << " successfully(?) reset the method " << Endl;
}


////////////////////////////////////////////////////////////////////////////////
/// Destructor.
///
///  - Note: fEventSample and ValidationSample are already deleted at the end of TRAIN
///         When they are not used anymore

TMVA::MethodBDT::~MethodBDT( void )
{
   for (UInt_t i=0; i<fForest.size();           i++) delete fForest[i];
}

////////////////////////////////////////////////////////////////////////////////
/// Initialize the event sample (i.e. reset the boost-weights... etc).

void TMVA::MethodBDT::InitEventSample( void )
{
   if (!HasTrainingTree()) Log() << kFATAL << "<Init> Data().TrainingTree() is zero pointer" << Endl;

   if (fEventSample.size() > 0) { // do not re-initialise the event sample, just set all boostweights to 1. as if it were untouched
      // reset all previously stored/accumulated BOOST weights in the event sample
      for (UInt_t iev=0; iev<fEventSample.size(); iev++) fEventSample[iev]->SetBoostWeight(1.);
   } else {
      Data()->SetCurrentType(Types::kTraining);
      UInt_t nevents = Data()->GetNTrainingEvents();

      std::vector<const TMVA::Event*> tmpEventSample;
      for (Long64_t ievt=0; ievt<nevents; ievt++) {
         //  const Event *event = new Event(*(GetEvent(ievt)));
         Event* event = new Event( *GetTrainingEvent(ievt) );
         tmpEventSample.push_back(event);
      }

      if (!DoRegression()) DeterminePreselectionCuts(tmpEventSample);
      else fDoPreselection = kFALSE; // just to make sure...

      for (UInt_t i=0; i<tmpEventSample.size(); i++) delete tmpEventSample[i];


      Bool_t firstNegWeight=kTRUE;
      Bool_t firstZeroWeight=kTRUE;
      for (Long64_t ievt=0; ievt<nevents; ievt++) {
         //         const Event *event = new Event(*(GetEvent(ievt)));
         // const Event* event = new Event( *GetTrainingEvent(ievt) );
         Event* event = new Event( *GetTrainingEvent(ievt) );
         if (fDoPreselection){
            if (TMath::Abs(ApplyPreselectionCuts(event)) > 0.05) {
               delete event;
               continue;
            }
         }

         if (event->GetWeight() < 0 && (IgnoreEventsWithNegWeightsInTraining() || fNoNegWeightsInTraining)){
            if (firstNegWeight) {
               Log() << kWARNING << " Note, you have events with negative event weight in the sample, but you've chosen to ignore them" << Endl;
               firstNegWeight=kFALSE;
            }
            delete event;
         }else if (event->GetWeight()==0){
            if (firstZeroWeight) {
               firstZeroWeight = kFALSE;
               Log() << "Events with weight == 0 are going to be simply ignored " << Endl;
            }
            delete event;
         }else{
            if (event->GetWeight() < 0) {
               fTrainWithNegWeights=kTRUE;
               if (firstNegWeight){
                  firstNegWeight = kFALSE;
                  if (fPairNegWeightsGlobal){
                     Log() << kWARNING << "Events with negative event weights are found and "
                           << " will be removed prior to the actual BDT training by global "
                           << " paring (and subsequent annihilation) with positiv weight events"
                           << Endl;
                  }else{
                     Log() << kWARNING << "Events with negative event weights are USED during "
                           << "the BDT training. This might cause problems with small node sizes "
                           << "or with the boosting. Please remove negative events from training "
                           << "using the option *IgnoreEventsWithNegWeightsInTraining* in case you "
                           << "observe problems with the boosting"
                           << Endl;
                  }
               }
            }
            // if fAutomatic == true you need a validation sample to optimize pruning
            if (fAutomatic) {
               Double_t modulo = 1.0/(fFValidationEvents);
               Int_t   imodulo = static_cast<Int_t>( fmod(modulo,1.0) > 0.5 ? ceil(modulo) : floor(modulo) );
               if (ievt % imodulo == 0) fValidationSample.push_back( event );
               else                     fEventSample.push_back( event );
            }
            else {
               fEventSample.push_back(event);
            }
         }
      }

      if (fAutomatic) {
         Log() << kINFO << "<InitEventSample> Internally I use " << fEventSample.size()
               << " for Training  and " << fValidationSample.size()
               << " for Pruning Validation (" << ((Float_t)fValidationSample.size())/((Float_t)fEventSample.size()+fValidationSample.size())*100.0
               << "% of training used for validation)" << Endl;
      }

      // some pre-processing for events with negative weights
      if (fPairNegWeightsGlobal) PreProcessNegativeEventWeights();
   }

   if (!DoRegression() && !fSkipNormalization){
      Log() << kDEBUG << "\t<InitEventSample> For classification trees, "<< Endl;
      Log() << kDEBUG << " \tthe effective number of backgrounds is scaled to match "<<Endl;
      Log() << kDEBUG << " \tthe signal. Otherwise the first boosting step would do 'just that'!"<<Endl;
      // it does not make sense in decision trees to start with unequal number of signal/background
      // events (weights) .. hence normalize them now (happens otherwise in first 'boosting step'
      // anyway..
      // Also make sure, that the sum_of_weights == sample.size() .. as this is assumed in
      // the DecisionTree to derive a sensible number for "fMinSize" (min.#events in node)
      // that currently is an OR between "weighted" and "unweighted number"
      // I want:
      //    nS + nB = n
      //   a*SW + b*BW = n
      //   (a*SW)/(b*BW) = fSigToBkgFraction
      //
      // ==> b = n/((1+f)BW)  and a = (nf/(1+f))/SW

      Double_t nevents = fEventSample.size();
      Double_t sumSigW=0, sumBkgW=0;
      Int_t    sumSig=0, sumBkg=0;
      for (UInt_t ievt=0; ievt<fEventSample.size(); ievt++) {
         if ((DataInfo().IsSignal(fEventSample[ievt])) ) {
            sumSigW += fEventSample[ievt]->GetWeight();
            sumSig++;
         } else {
            sumBkgW += fEventSample[ievt]->GetWeight();
            sumBkg++;
         }
      }
      if (sumSigW && sumBkgW){
         Double_t normSig = nevents/((1+fSigToBkgFraction)*sumSigW)*fSigToBkgFraction;
         Double_t normBkg = nevents/((1+fSigToBkgFraction)*sumBkgW); ;
         Log() << kDEBUG << "\tre-normalise events such that Sig and Bkg have respective sum of weights = "
               << fSigToBkgFraction << Endl;
         Log() << kDEBUG << "  \tsig->sig*"<<normSig << "ev. bkg->bkg*"<<normBkg << "ev." <<Endl;
         Log() << kHEADER << "#events: (reweighted) sig: "<< sumSigW*normSig << " bkg: " << sumBkgW*normBkg << Endl;
         Log() << kINFO << "#events: (unweighted) sig: "<< sumSig << " bkg: " << sumBkg << Endl;
         for (Long64_t ievt=0; ievt<nevents; ievt++) {
            if ((DataInfo().IsSignal(fEventSample[ievt])) ) fEventSample[ievt]->SetBoostWeight(normSig);
            else                                            fEventSample[ievt]->SetBoostWeight(normBkg);
         }
      }else{
         Log() << kINFO << "--> could not determine scaling factors as either there are " << Endl;
         Log() << kINFO << " no signal events (sumSigW="<<sumSigW<<") or no bkg ev. (sumBkgW="<<sumBkgW<<")"<<Endl;
      }

   }

   fTrainSample = &fEventSample;
   if (fBaggedBoost){
      GetBaggedSubSample(fEventSample);
      fTrainSample = &fSubSample;
   }

   //just for debug purposes..
   /*
     sumSigW=0;
     sumBkgW=0;
     for (UInt_t ievt=0; ievt<fEventSample.size(); ievt++) {
     if ((DataInfo().IsSignal(fEventSample[ievt])) ) sumSigW += fEventSample[ievt]->GetWeight();
     else sumBkgW += fEventSample[ievt]->GetWeight();
     }
     Log() << kWARNING << "sigSumW="<<sumSigW<<"bkgSumW="<<sumBkgW<< Endl;
   */
}

////////////////////////////////////////////////////////////////////////////////
/// O.k. you know there are events with negative event weights. This routine will remove
/// them by pairing them with the closest event(s) of the same event class with positive
/// weights
/// A first attempt is "brute force", I dont' try to be clever using search trees etc,
/// just quick and dirty to see if the result is any good

void TMVA::MethodBDT::PreProcessNegativeEventWeights(){
   Double_t totalNegWeights = 0;
   Double_t totalPosWeights = 0;
   Double_t totalWeights    = 0;
   std::vector<const Event*> negEvents;
   for (UInt_t iev = 0; iev < fEventSample.size(); iev++){
      if (fEventSample[iev]->GetWeight() < 0) {
         totalNegWeights += fEventSample[iev]->GetWeight();
         negEvents.push_back(fEventSample[iev]);
      } else {
         totalPosWeights += fEventSample[iev]->GetWeight();
      }
      totalWeights += fEventSample[iev]->GetWeight();
   }
   if (totalNegWeights == 0 ) {
      Log() << kINFO << "no negative event weights found .. no preprocessing necessary" << Endl;
      return;
   } else {
      Log() << kINFO << "found a total of " << totalNegWeights << " of negative event weights which I am going to try to pair with positive events to annihilate them" << Endl;
      Log() << kINFO << "found a total of " << totalPosWeights << " of events with positive weights" << Endl;
      Log() << kINFO << "--> total sum of weights = " << totalWeights << " = " << totalNegWeights+totalPosWeights << Endl;
   }

   std::vector<TMatrixDSym*>* cov = gTools().CalcCovarianceMatrices( fEventSample, 2);

   TMatrixDSym *invCov;

   for (Int_t i=0; i<2; i++){
      invCov = ((*cov)[i]);
      if ( TMath::Abs(invCov->Determinant()) < 10E-24 ) {
         std::cout << "<MethodBDT::PreProcessNeg...> matrix is almost singular with determinant="
                   << TMath::Abs(invCov->Determinant())
                   << " did you use the variables that are linear combinations or highly correlated?"
                   << std::endl;
      }
      if ( TMath::Abs(invCov->Determinant()) < 10E-120 ) {
         std::cout << "<MethodBDT::PreProcessNeg...> matrix is singular with determinant="
                   << TMath::Abs(invCov->Determinant())
                   << " did you use the variables that are linear combinations?"
                   << std::endl;
      }

      invCov->Invert();
   }



   Log() << kINFO << "Found a total of " << totalNegWeights << " in negative weights out of " << fEventSample.size() << " training events "  << Endl;
   Timer timer(negEvents.size(),"Negative Event paired");
   for (UInt_t nev = 0; nev < negEvents.size(); nev++){
      timer.DrawProgressBar( nev );
      Double_t weight = negEvents[nev]->GetWeight();
      UInt_t  iClassID = negEvents[nev]->GetClass();
      invCov = ((*cov)[iClassID]);
      while (weight < 0){
         // find closest event with positive event weight and "pair" it with the negative event
         // (add their weight) until there is no negative weight anymore
         Int_t iMin=-1;
         Double_t dist, minDist=10E270;
         for (UInt_t iev = 0; iev < fEventSample.size(); iev++){
            if (iClassID==fEventSample[iev]->GetClass() && fEventSample[iev]->GetWeight() > 0){
               dist=0;
               for (UInt_t ivar=0; ivar < GetNvar(); ivar++){
                  for (UInt_t jvar=0; jvar<GetNvar(); jvar++){
                     dist += (negEvents[nev]->GetValue(ivar)-fEventSample[iev]->GetValue(ivar))*
                        (*invCov)[ivar][jvar]*
                        (negEvents[nev]->GetValue(jvar)-fEventSample[iev]->GetValue(jvar));
                  }
               }
               if (dist < minDist) { iMin=iev; minDist=dist;}
            }
         }

         if (iMin > -1) {
            //     std::cout << "Happily pairing .. weight before : " << negEvents[nev]->GetWeight() << " and " << fEventSample[iMin]->GetWeight();
            Double_t newWeight = (negEvents[nev]->GetWeight() + fEventSample[iMin]->GetWeight());
            if (newWeight > 0){
               negEvents[nev]->SetBoostWeight( 0 );
               fEventSample[iMin]->SetBoostWeight( newWeight/fEventSample[iMin]->GetOriginalWeight() );  // note the weight*boostweight should be "newWeight"
            } else {
               negEvents[nev]->SetBoostWeight( newWeight/negEvents[nev]->GetOriginalWeight() ); // note the weight*boostweight should be "newWeight"
               fEventSample[iMin]->SetBoostWeight( 0 );
            }
            //     std::cout << " and afterwards " <<  negEvents[nev]->GetWeight() <<  " and the paired " << fEventSample[iMin]->GetWeight() << " dist="<<minDist<< std::endl;
         } else Log() << kFATAL << "preprocessing didn't find event to pair with the negative weight ... probably a bug" << Endl;
         weight = negEvents[nev]->GetWeight();
      }
   }
   Log() << kINFO << "<Negative Event Pairing> took: " << timer.GetElapsedTime()
         << "                              " << Endl;

   // just check.. now there should be no negative event weight left anymore
   totalNegWeights = 0;
   totalPosWeights = 0;
   totalWeights    = 0;
   Double_t sigWeight=0;
   Double_t bkgWeight=0;
   Int_t    nSig=0;
   Int_t    nBkg=0;

   std::vector<const Event*> newEventSample;

   for (UInt_t iev = 0; iev < fEventSample.size(); iev++){
      if (fEventSample[iev]->GetWeight() < 0) {
         totalNegWeights += fEventSample[iev]->GetWeight();
         totalWeights    += fEventSample[iev]->GetWeight();
      } else {
         totalPosWeights += fEventSample[iev]->GetWeight();
         totalWeights    += fEventSample[iev]->GetWeight();
      }
      if (fEventSample[iev]->GetWeight() > 0) {
         newEventSample.push_back(new Event(*fEventSample[iev]));
         if (fEventSample[iev]->GetClass() == fSignalClass){
            sigWeight += fEventSample[iev]->GetWeight();
            nSig+=1;
         }else{
            bkgWeight += fEventSample[iev]->GetWeight();
            nBkg+=1;
         }
      }
   }
   if (totalNegWeights < 0) Log() << kFATAL << " compensation of negative event weights with positive ones did not work " << totalNegWeights << Endl;

   for (UInt_t i=0; i<fEventSample.size();      i++) delete fEventSample[i];
   fEventSample = newEventSample;

   Log() << kINFO  << " after PreProcessing, the Event sample is left with " << fEventSample.size() << " events (unweighted), all with positive weights, adding up to " << totalWeights << Endl;
   Log() << kINFO  << " nSig="<<nSig << " sigWeight="<<sigWeight <<  " nBkg="<<nBkg << " bkgWeight="<<bkgWeight << Endl;


}

////////////////////////////////////////////////////////////////////////////////
/// Call the Optimizer with the set of parameters and ranges that
/// are meant to be tuned.

std::map<TString,Double_t>  TMVA::MethodBDT::OptimizeTuningParameters(TString fomType, TString fitType)
{
   // fill all the tuning parameters that should be optimized into a map:
   std::map<TString,TMVA::Interval*> tuneParameters;
   std::map<TString,Double_t> tunedParameters;

   // note: the 3rd parameter in the interval is the "number of bins", NOT the stepsize !!
   //       the actual VALUES at (at least for the scan, guess also in GA) are always
   //       read from the middle of the bins. Hence.. the choice of Intervals e.g. for the
   //       MaxDepth, in order to make nice integer values!!!

   // find some reasonable ranges for the optimisation of MinNodeEvents:

   tuneParameters.insert(std::pair<TString,Interval*>("NTrees",         new Interval(10,1000,5))); //  stepsize 50
   tuneParameters.insert(std::pair<TString,Interval*>("MaxDepth",       new Interval(2,4,3)));    // stepsize 1
   tuneParameters.insert(std::pair<TString,Interval*>("MinNodeSize",    new LogInterval(1,30,30)));    //
   //tuneParameters.insert(std::pair<TString,Interval*>("NodePurityLimit",new Interval(.4,.6,3)));   // stepsize .1
   //tuneParameters.insert(std::pair<TString,Interval*>("BaggedSampleFraction",new Interval(.4,.9,6)));   // stepsize .1

   // method-specific parameters
   if        (fBoostType=="AdaBoost"){
      tuneParameters.insert(std::pair<TString,Interval*>("AdaBoostBeta",   new Interval(.2,1.,5)));

   }else if (fBoostType=="Grad"){
      tuneParameters.insert(std::pair<TString,Interval*>("Shrinkage",      new Interval(0.05,0.50,5)));

   }else if (fBoostType=="Bagging" && fRandomisedTrees){
      Int_t min_var  = TMath::FloorNint( GetNvar() * .25 );
      Int_t max_var  = TMath::CeilNint(  GetNvar() * .75 );
      tuneParameters.insert(std::pair<TString,Interval*>("UseNvars",       new Interval(min_var,max_var,4)));

   }

   Log()<<kINFO << " the following BDT parameters will be tuned on the respective *grid*\n"<<Endl;
   std::map<TString,TMVA::Interval*>::iterator it;
   for(it=tuneParameters.begin(); it!= tuneParameters.end(); it++){
      Log() << kWARNING << it->first << Endl;
      std::ostringstream oss;
      (it->second)->Print(oss);
      Log()<<oss.str();
      Log()<<Endl;
   }

   OptimizeConfigParameters optimize(this, tuneParameters, fomType, fitType);
   tunedParameters=optimize.optimize();

   return tunedParameters;

}

////////////////////////////////////////////////////////////////////////////////
/// Set the tuning parameters according to the argument.

void TMVA::MethodBDT::SetTuneParameters(std::map<TString,Double_t> tuneParameters)
{
   std::map<TString,Double_t>::iterator it;
   for(it=tuneParameters.begin(); it!= tuneParameters.end(); it++){
      Log() << kWARNING << it->first << " = " << it->second << Endl;
      if (it->first ==  "MaxDepth"       ) SetMaxDepth        ((Int_t)it->second);
      else if (it->first ==  "MinNodeSize"    ) SetMinNodeSize     (it->second);
      else if (it->first ==  "NTrees"         ) SetNTrees          ((Int_t)it->second);
      else if (it->first ==  "NodePurityLimit") SetNodePurityLimit (it->second);
      else if (it->first ==  "AdaBoostBeta"   ) SetAdaBoostBeta    (it->second);
      else if (it->first ==  "Shrinkage"      ) SetShrinkage       (it->second);
      else if (it->first ==  "UseNvars"       ) SetUseNvars        ((Int_t)it->second);
      else if (it->first ==  "BaggedSampleFraction" ) SetBaggedSampleFraction (it->second);
      else Log() << kFATAL << " SetParameter for " << it->first << " not yet implemented " <<Endl;
   }
}

////////////////////////////////////////////////////////////////////////////////
/// BDT training.


void TMVA::MethodBDT::Train()
{
   TMVA::DecisionTreeNode::fgIsTraining=true;

   // fill the STL Vector with the event sample
   // (needs to be done here and cannot be done in "init" as the options need to be
   // known).
   InitEventSample();

   if (fNTrees==0){
      Log() << kERROR << " Zero Decision Trees demanded... that does not work !! "
            << " I set it to 1 .. just so that the program does not crash"
            << Endl;
      fNTrees = 1;
   }

   if (fInteractive && fInteractive->NotInitialized()){
     std::vector<TString> titles = {"Boost weight", "Error Fraction"};
     fInteractive->Init(titles);
   }
   fIPyMaxIter = fNTrees;
   fExitFromTraining = false;

   // HHV (it's been here since looong but I really don't know why we cannot handle
   // normalized variables in BDTs...  todo
   if (IsNormalised()) Log() << kFATAL << "\"Normalise\" option cannot be used with BDT; "
                             << "please remove the option from the configuration string, or "
                             << "use \"!Normalise\""
                             << Endl;

   if(DoRegression())
      Log() << kINFO << "Regression Loss Function: "<< fRegressionLossFunctionBDTG->Name() << Endl;

   Log() << kINFO << "Training "<< fNTrees << " Decision Trees ... patience please" << Endl;

   Log() << kDEBUG << "Training with maximal depth = " <<fMaxDepth
         << ", MinNodeEvents=" << fMinNodeEvents
         << ", NTrees="<<fNTrees
         << ", NodePurityLimit="<<fNodePurityLimit
         << ", AdaBoostBeta="<<fAdaBoostBeta
         << Endl;

   // weights applied in boosting
   Int_t nBins;
   Double_t xMin,xMax;
   TString hname = "AdaBooost weight distribution";

   nBins= 100;
   xMin = 0;
   xMax = 30;

   if (DoRegression()) {
      nBins= 100;
      xMin = 0;
      xMax = 1;
      hname="Boost event weights distribution";
   }

   // book monitoring histograms (for AdaBost only)

   TH1* h = new TH1F(Form("%s_BoostWeight",DataInfo().GetName()),hname,nBins,xMin,xMax);
   TH1* nodesBeforePruningVsTree = new TH1I(Form("%s_NodesBeforePruning",DataInfo().GetName()),"nodes before pruning",fNTrees,0,fNTrees);
   TH1* nodesAfterPruningVsTree = new TH1I(Form("%s_NodesAfterPruning",DataInfo().GetName()),"nodes after pruning",fNTrees,0,fNTrees);



   if(!DoMulticlass()){
      Results* results = Data()->GetResults(GetMethodName(), Types::kTraining, GetAnalysisType());

      h->SetXTitle("boost weight");
      results->Store(h, "BoostWeights");


      // Monitor the performance (on TEST sample) versus number of trees
      if (fDoBoostMonitor){
         TH2* boostMonitor = new TH2F("BoostMonitor","ROC Integral Vs iTree",2,0,fNTrees,2,0,1.05);
         boostMonitor->SetXTitle("#tree");
         boostMonitor->SetYTitle("ROC Integral");
         results->Store(boostMonitor, "BoostMonitor");
         TGraph *boostMonitorGraph = new TGraph();
         boostMonitorGraph->SetName("BoostMonitorGraph");
         boostMonitorGraph->SetTitle("ROCIntegralVsNTrees");
         results->Store(boostMonitorGraph, "BoostMonitorGraph");
      }

      // weights applied in boosting vs tree number
      h = new TH1F("BoostWeightVsTree","Boost weights vs tree",fNTrees,0,fNTrees);
      h->SetXTitle("#tree");
      h->SetYTitle("boost weight");
      results->Store(h, "BoostWeightsVsTree");

      // error fraction vs tree number
      h = new TH1F("ErrFractHist","error fraction vs tree number",fNTrees,0,fNTrees);
      h->SetXTitle("#tree");
      h->SetYTitle("error fraction");
      results->Store(h, "ErrorFrac");

      // nNodesBeforePruning vs tree number
      nodesBeforePruningVsTree->SetXTitle("#tree");
      nodesBeforePruningVsTree->SetYTitle("#tree nodes");
      results->Store(nodesBeforePruningVsTree);

      // nNodesAfterPruning vs tree number
      nodesAfterPruningVsTree->SetXTitle("#tree");
      nodesAfterPruningVsTree->SetYTitle("#tree nodes");
      results->Store(nodesAfterPruningVsTree);

   }

   fMonitorNtuple= new TTree("MonitorNtuple","BDT variables");
   fMonitorNtuple->Branch("iTree",&fITree,"iTree/I");
   fMonitorNtuple->Branch("boostWeight",&fBoostWeight,"boostWeight/D");
   fMonitorNtuple->Branch("errorFraction",&fErrorFraction,"errorFraction/D");

   Timer timer( fNTrees, GetName() );
   Int_t nNodesBeforePruningCount = 0;
   Int_t nNodesAfterPruningCount = 0;

   Int_t nNodesBeforePruning = 0;
   Int_t nNodesAfterPruning = 0;

   if(fBoostType=="Grad"){
      InitGradBoost(fEventSample);
   }

   Int_t itree=0;
   Bool_t continueBoost=kTRUE;
   //for (int itree=0; itree<fNTrees; itree++) {
  
   while (itree < fNTrees && continueBoost){
     if (fExitFromTraining) break;
     fIPyCurrentIter = itree;
      timer.DrawProgressBar( itree );
      // Results* results = Data()->GetResults(GetMethodName(), Types::kTraining, GetAnalysisType());
      // TH1 *hxx = new TH1F(Form("swdist%d",itree),Form("swdist%d",itree),10000,0,15);
      // results->Store(hxx,Form("swdist%d",itree));
      // TH1 *hxy = new TH1F(Form("bwdist%d",itree),Form("bwdist%d",itree),10000,0,15);
      // results->Store(hxy,Form("bwdist%d",itree));
      // for (Int_t iev=0; iev<fEventSample.size(); iev++) {
      //    if (fEventSample[iev]->GetClass()!=0) hxy->Fill((fEventSample[iev])->GetWeight());
      //    else          hxx->Fill((fEventSample[iev])->GetWeight());
      // }

      if(DoMulticlass()){
         if (fBoostType!="Grad"){
            Log() << kFATAL << "Multiclass is currently only supported by gradient boost. "
                  << "Please change boost option accordingly (GradBoost)."
                  << Endl;
         }
         UInt_t nClasses = DataInfo().GetNClasses();
         for (UInt_t i=0;i<nClasses;i++){
            fForest.push_back( new DecisionTree( fSepType, fMinNodeSize, fNCuts, &(DataInfo()), i,
                                                 fRandomisedTrees, fUseNvars, fUsePoissonNvars, fMaxDepth,
                                                 itree*nClasses+i, fNodePurityLimit, itree*nClasses+1));
            fForest.back()->SetNVars(GetNvar());
            if (fUseFisherCuts) {
               fForest.back()->SetUseFisherCuts();
               fForest.back()->SetMinLinCorrForFisher(fMinLinCorrForFisher);
               fForest.back()->SetUseExclusiveVars(fUseExclusiveVars);
            }
            // the minimum linear correlation between two variables demanded for use in fisher criterion in node splitting

            nNodesBeforePruning = fForest.back()->BuildTree(*fTrainSample);
            Double_t bw = this->Boost(*fTrainSample, fForest.back(),i);
            if (bw > 0) {
               fBoostWeights.push_back(bw);
            }else{
               fBoostWeights.push_back(0);
               Log() << kWARNING << "stopped boosting at itree="<<itree << Endl;
               //               fNTrees = itree+1; // that should stop the boosting
               continueBoost=kFALSE;
            }
         }
      }
      else{

         DecisionTree* dt = new DecisionTree( fSepType, fMinNodeSize, fNCuts, &(DataInfo()), fSignalClass,
                                              fRandomisedTrees, fUseNvars, fUsePoissonNvars, fMaxDepth,
                                              itree, fNodePurityLimit, itree);

         // Tell the decision tree how many threads we want to use if we are multithreading
         #ifdef R__USE_IMT
         dt->InitThreadExecutor(fNumCPUs);
         #endif

         fForest.push_back(dt);
         fForest.back()->SetNVars(GetNvar());
         if (fUseFisherCuts) {
            fForest.back()->SetUseFisherCuts();
            fForest.back()->SetMinLinCorrForFisher(fMinLinCorrForFisher);
            fForest.back()->SetUseExclusiveVars(fUseExclusiveVars);
         }

         nNodesBeforePruning = fForest.back()->BuildTree(*fTrainSample);

         if (fUseYesNoLeaf && !DoRegression() && fBoostType!="Grad") { // remove leaf nodes where both daughter nodes are of same type
            nNodesBeforePruning = fForest.back()->CleanTree();
         }

         nNodesBeforePruningCount += nNodesBeforePruning;
         nodesBeforePruningVsTree->SetBinContent(itree+1,nNodesBeforePruning);

         fForest.back()->SetPruneMethod(fPruneMethod); // set the pruning method for the tree
         fForest.back()->SetPruneStrength(fPruneStrength); // set the strength parameter

         std::vector<const Event*> * validationSample = NULL;
         if(fAutomatic) validationSample = &fValidationSample;

         Double_t bw = this->Boost(*fTrainSample, fForest.back());
         if (bw > 0) {
            fBoostWeights.push_back(bw);
         }else{
            fBoostWeights.push_back(0);
            Log() << kWARNING << "stopped boosting at itree="<<itree << Endl;
            continueBoost=kFALSE;
         }
<<<<<<< HEAD



=======
         
>>>>>>> 74ffa400
         // if fAutomatic == true, pruneStrength will be the optimal pruning strength
         // determined by the pruning algorithm; otherwise, it is simply the strength parameter
         // set by the user
         if  (fPruneMethod != DecisionTree::kNoPruning) fForest.back()->PruneTree(validationSample);

         if (fUseYesNoLeaf && !DoRegression() && fBoostType!="Grad"){ // remove leaf nodes where both daughter nodes are of same type
            fForest.back()->CleanTree();
         }
         nNodesAfterPruning = fForest.back()->GetNNodes();
         nNodesAfterPruningCount += nNodesAfterPruning;
         nodesAfterPruningVsTree->SetBinContent(itree+1,nNodesAfterPruning);

         if (fInteractive){
           fInteractive->AddPoint(itree, fBoostWeight, fErrorFraction);
         }
         fITree = itree;
         fMonitorNtuple->Fill();
         if (fDoBoostMonitor){
            if (! DoRegression() ){
               if (  itree==fNTrees-1 ||  (!(itree%500)) ||
                     (!(itree%250) && itree <1000)||
                     (!(itree%100) && itree < 500)||
                     (!(itree%50)  && itree < 250)||
                     (!(itree%25)  && itree < 150)||
                     (!(itree%10)  && itree <  50)||
                     (!(itree%5)   && itree <  20)
                     ) BoostMonitor(itree);
            }
         }
      }
      itree++;
   }

   // get elapsed time
   Log() << kDEBUG << "\t<Train> elapsed time: " << timer.GetElapsedTime()
         << "                              " << Endl;
   if (fPruneMethod == DecisionTree::kNoPruning) {
      Log() << kDEBUG << "\t<Train> average number of nodes (w/o pruning) : "
            << nNodesBeforePruningCount/GetNTrees() << Endl;
   }
   else {
      Log() << kDEBUG << "\t<Train> average number of nodes before/after pruning : "
            << nNodesBeforePruningCount/GetNTrees() << " / "
            << nNodesAfterPruningCount/GetNTrees()
            << Endl;
   }
   TMVA::DecisionTreeNode::fgIsTraining=false;


   // reset all previously stored/accumulated BOOST weights in the event sample
   //   for (UInt_t iev=0; iev<fEventSample.size(); iev++) fEventSample[iev]->SetBoostWeight(1.);
   Log() << kDEBUG << "Now I delete the privat data sample"<< Endl;
   for (UInt_t i=0; i<fEventSample.size();      i++) delete fEventSample[i];
   for (UInt_t i=0; i<fValidationSample.size(); i++) delete fValidationSample[i];
   fEventSample.clear();
   fValidationSample.clear();

   if (!fExitFromTraining) fIPyMaxIter = fIPyCurrentIter;
   ExitFromTraining();
}


////////////////////////////////////////////////////////////////////////////////
/// Returns MVA value: -1 for background, 1 for signal.

Double_t TMVA::MethodBDT::GetGradBoostMVA(const TMVA::Event* e, UInt_t nTrees)
{
   Double_t sum=0;
   for (UInt_t itree=0; itree<nTrees; itree++) {
      //loop over all trees in forest
      sum += fForest[itree]->CheckEvent(e,kFALSE);

   }
   return 2.0/(1.0+exp(-2.0*sum))-1; //MVA output between -1 and 1
}

////////////////////////////////////////////////////////////////////////////////
/// Calculate residual for all events.

void TMVA::MethodBDT::UpdateTargets(std::vector<const TMVA::Event*>& eventSample, UInt_t cls)
{
   if (DoMulticlass()) {
      UInt_t nClasses = DataInfo().GetNClasses();
      std::vector<Double_t> expCache;
      if (cls == nClasses - 1) {
         expCache.resize(nClasses);
      }
      for (auto e : eventSample) {
         fResiduals[e].at(cls) += fForest.back()->CheckEvent(e, kFALSE);
         if (cls == nClasses - 1) {
            auto &residualsThisEvent = fResiduals[e];
            std::transform(residualsThisEvent.begin(),
                           residualsThisEvent.begin() + nClasses,
                           expCache.begin(), [](Double_t d) { return exp(d); });
            for (UInt_t i = 0; i < nClasses; i++) {
               Double_t norm = 0.0;
               for (UInt_t j = 0; j < nClasses; j++) {
                  if (i != j) {
                     norm += expCache[j] / expCache[i];
                  }
               }
               Double_t p_cls = 1.0 / (1.0 + norm);
               Double_t res = (e->GetClass() == i) ? (1.0 - p_cls) : (-p_cls);
               const_cast<TMVA::Event *>(e)->SetTarget(i, res);
            }
         }
      }
   } else {
      for (auto e : eventSample) {
         auto &residualAt0 = fResiduals[e].at(0);
         residualAt0 += fForest.back()->CheckEvent(e, kFALSE);
         Double_t p_sig = 1.0 / (1.0 + exp(-2.0 * residualAt0));
         Double_t res = (DataInfo().IsSignal(e) ? 1 : 0) - p_sig;
         const_cast<TMVA::Event *>(e)->SetTarget(0, res);
      }
   }
}

////////////////////////////////////////////////////////////////////////////////
/// Calculate current residuals for all events and update targets for next iteration.

void TMVA::MethodBDT::UpdateTargetsRegression(std::vector<const TMVA::Event*>& eventSample, Bool_t first)
{
   // Need to update the predictions for the next tree
   // #### Do this in parallel by partitioning the data into nPartitions
   #ifdef R__USE_IMT // multithreaded version if ROOT was compiled with multithreading 
   if(!first){
     
      UInt_t nPartitions = fNumCPUs;
      auto seeds = ROOT::TSeqU(nPartitions);

      // need a lambda function to pass to TThreadExecutor::MapReduce
      auto f = [this, &eventSample, &nPartitions](UInt_t partition = 0) -> Int_t{

         Int_t start = 1.0*partition/nPartitions*eventSample.size();
         Int_t end   = (partition+1.0)/nPartitions*eventSample.size();

         for(Int_t i=start; i<end; i++)
            fLossFunctionEventInfo[eventSample[i]].predictedValue += fForest.back()->CheckEvent(eventSample[i],kFALSE);

         return 0;
      };

      fPool->Map(f, seeds);
   }
   #else // ROOT was not compiled with multithreading, use standard version
   if(!first){
      for (std::vector<const TMVA::Event*>::const_iterator e=fEventSample.begin(); e!=fEventSample.end();e++) {
<<<<<<< HEAD
         fLossFunctionEventInfo[*e].predictedValue += fForest.back()->CheckEvent(*e,kFALSE);
      }
   }

=======
         fLossFunctionEventInfo[*e].predictedValue += fForest.back()->CheckEvent(*e,kFALSE); 
      }    
   }
   #endif
   
   // #### Parallelized at the loss function level
>>>>>>> 74ffa400
   fRegressionLossFunctionBDTG->SetTargets(eventSample, fLossFunctionEventInfo);
}

////////////////////////////////////////////////////////////////////////////////
/// Calculate the desired response value for each region.

Double_t TMVA::MethodBDT::GradBoost(std::vector<const TMVA::Event*>& eventSample, DecisionTree *dt, UInt_t cls)
{
   struct LeafInfo {
      Double_t sumWeightTarget = 0;
      Double_t sum2 = 0;
   };

   std::unordered_map<TMVA::DecisionTreeNode*, LeafInfo> leaves;
   for (auto e : eventSample) {
      Double_t weight = e->GetWeight();
      TMVA::DecisionTreeNode* node = dt->GetEventNode(*e);
      auto &v = leaves[node];
      auto target = e->GetTarget(cls);
      v.sumWeightTarget += target * weight;
      v.sum2 += fabs(target) * (1.0-fabs(target)) * weight * weight;
   }
   for (auto &iLeave : leaves) {
      constexpr auto minValue = 1e-30;
      if (iLeave.second.sum2 < minValue) {
         iLeave.second.sum2 = minValue;
      }
      iLeave.first->SetResponse(fShrinkage/DataInfo().GetNClasses() * iLeave.second.sumWeightTarget/iLeave.second.sum2);
   }

   //call UpdateTargets before next tree is grown

   DoMulticlass() ? UpdateTargets(fEventSample, cls) : UpdateTargets(fEventSample);
   return 1; //trees all have the same weight
}

////////////////////////////////////////////////////////////////////////////////
/// Implementation of M_TreeBoost using any loss function as described by Friedman 1999.

Double_t TMVA::MethodBDT::GradBoostRegression(std::vector<const TMVA::Event*>& eventSample, DecisionTree *dt )
{
   // get the vector of events for each terminal so that we can calculate the constant fit value in each
   // terminal node
   // #### Not sure how many events are in each node in advance, so I can't parallelize this easily
   std::map<TMVA::DecisionTreeNode*,vector< TMVA::LossFunctionEventInfo > > leaves;
   for (std::vector<const TMVA::Event*>::const_iterator e=eventSample.begin(); e!=eventSample.end();e++) {
      TMVA::DecisionTreeNode* node = dt->GetEventNode(*(*e));
      (leaves[node]).push_back(fLossFunctionEventInfo[*e]);
   }

   // calculate the constant fit for each terminal node based upon the events in the node
   // node (iLeave->first), vector of event information (iLeave->second)
   // #### could parallelize this and do the leaves at the same time, but this doesn't take very long compared
   // #### to the other processes
   for (std::map<TMVA::DecisionTreeNode*,vector< TMVA::LossFunctionEventInfo > >::iterator iLeave=leaves.begin();
        iLeave!=leaves.end();++iLeave){
      Double_t fit = fRegressionLossFunctionBDTG->Fit(iLeave->second);
      (iLeave->first)->SetResponse(fShrinkage*fit);
   }
<<<<<<< HEAD

=======
>>>>>>> 74ffa400
   UpdateTargetsRegression(*fTrainSample);

   return 1;
}

////////////////////////////////////////////////////////////////////////////////
/// Initialize targets for first tree.

void TMVA::MethodBDT::InitGradBoost( std::vector<const TMVA::Event*>& eventSample)
{
   // Should get rid of this line. It's just for debugging.
   //std::sort(eventSample.begin(), eventSample.end(), [](const TMVA::Event* a, const TMVA::Event* b){
   //                                     return (a->GetTarget(0) < b->GetTarget(0)); });
   fSepType=NULL; //set fSepType to NULL (regression trees are used for both classification an regression)
   if(DoRegression()){
      for (std::vector<const TMVA::Event*>::const_iterator e=eventSample.begin(); e!=eventSample.end();e++) {
         fLossFunctionEventInfo[*e]= TMVA::LossFunctionEventInfo((*e)->GetTarget(0), 0, (*e)->GetWeight());
      }

      fRegressionLossFunctionBDTG->Init(fLossFunctionEventInfo, fBoostWeights);
      UpdateTargetsRegression(*fTrainSample,kTRUE);

      return;
   }
   else if(DoMulticlass()){
      UInt_t nClasses = DataInfo().GetNClasses();
      for (std::vector<const TMVA::Event*>::const_iterator e=eventSample.begin(); e!=eventSample.end();e++) {
         for (UInt_t i=0;i<nClasses;i++){
            //Calculate initial residua, assuming equal probability for all classes
            Double_t r = (*e)->GetClass()==i?(1-1.0/nClasses):(-1.0/nClasses);
            const_cast<TMVA::Event*>(*e)->SetTarget(i,r);
            fResiduals[*e].push_back(0);
         }
      }
   }
   else{
      for (std::vector<const TMVA::Event*>::const_iterator e=eventSample.begin(); e!=eventSample.end();e++) {
         Double_t r = (DataInfo().IsSignal(*e)?1:0)-0.5; //Calculate initial residua
         const_cast<TMVA::Event*>(*e)->SetTarget(0,r);
         fResiduals[*e].push_back(0);
      }
   }

}
////////////////////////////////////////////////////////////////////////////////
/// Test the tree quality.. in terms of Misclassification.

Double_t TMVA::MethodBDT::TestTreeQuality( DecisionTree *dt )
{
   Double_t ncorrect=0, nfalse=0;
   for (UInt_t ievt=0; ievt<fValidationSample.size(); ievt++) {
      Bool_t isSignalType= (dt->CheckEvent(fValidationSample[ievt]) > fNodePurityLimit ) ? 1 : 0;

      if (isSignalType == (DataInfo().IsSignal(fValidationSample[ievt])) ) {
         ncorrect += fValidationSample[ievt]->GetWeight();
      }
      else{
         nfalse += fValidationSample[ievt]->GetWeight();
      }
   }

   return  ncorrect / (ncorrect + nfalse);
}

////////////////////////////////////////////////////////////////////////////////
/// Apply the boosting algorithm (the algorithm is selecte via the the "option" given
/// in the constructor. The return value is the boosting weight.

Double_t TMVA::MethodBDT::Boost( std::vector<const TMVA::Event*>& eventSample, DecisionTree *dt, UInt_t cls )
{
   Double_t returnVal=-1;

   if      (fBoostType=="AdaBoost")    returnVal = this->AdaBoost  (eventSample, dt);
   else if (fBoostType=="AdaCost")     returnVal = this->AdaCost   (eventSample, dt);
   else if (fBoostType=="Bagging")     returnVal = this->Bagging   ( );
   else if (fBoostType=="RegBoost")    returnVal = this->RegBoost  (eventSample, dt);
   else if (fBoostType=="AdaBoostR2")  returnVal = this->AdaBoostR2(eventSample, dt);
   else if (fBoostType=="Grad"){
      if(DoRegression())
         returnVal = this->GradBoostRegression(eventSample, dt);
      else if(DoMulticlass())
         returnVal = this->GradBoost (eventSample, dt, cls);
      else
         returnVal = this->GradBoost (eventSample, dt);
   }
   else {
      Log() << kINFO << GetOptions() << Endl;
      Log() << kFATAL << "<Boost> unknown boost option " << fBoostType<< " called" << Endl;
   }

   if (fBaggedBoost){
      GetBaggedSubSample(fEventSample);
   }


   return returnVal;
}

////////////////////////////////////////////////////////////////////////////////
/// Fills the ROCIntegral vs Itree from the testSample for the monitoring plots
/// during the training .. but using the testing events

void TMVA::MethodBDT::BoostMonitor(Int_t iTree)
{
   Results* results = Data()->GetResults(GetMethodName(),Types::kTraining, Types::kMaxAnalysisType);

   TH1F *tmpS = new TH1F( "tmpS", "",     100 , -1., 1.00001 );
   TH1F *tmpB = new TH1F( "tmpB", "",     100 , -1., 1.00001 );
   TH1F *tmp;


   UInt_t signalClassNr = DataInfo().GetClassInfo("Signal")->GetNumber();

   // const std::vector<Event*> events=Data()->GetEventCollection(Types::kTesting);
   // //   fMethod->GetTransformationHandler().CalcTransformations(fMethod->Data()->GetEventCollection(Types::kTesting));
   // for (UInt_t iev=0; iev < events.size() ; iev++){
   //    if (events[iev]->GetClass() == signalClassNr) tmp=tmpS;
   //    else                                          tmp=tmpB;
   //    tmp->Fill(PrivateGetMvaValue(*(events[iev])),events[iev]->GetWeight());
   // }

   UInt_t nevents = Data()->GetNTestEvents();
   for (UInt_t iev=0; iev < nevents; iev++){
      const Event* event = GetTestingEvent(iev);

      if (event->GetClass() == signalClassNr) {tmp=tmpS;}
      else                                    {tmp=tmpB;}
      tmp->Fill(PrivateGetMvaValue(event),event->GetWeight());
   }
   Double_t max=1;

   std::vector<TH1F*> hS;
   std::vector<TH1F*> hB;
   for (UInt_t ivar=0; ivar<GetNvar(); ivar++){
      hS.push_back(new TH1F(Form("SigVar%dAtTree%d",ivar,iTree),Form("SigVar%dAtTree%d",ivar,iTree),100,DataInfo().GetVariableInfo(ivar).GetMin(),DataInfo().GetVariableInfo(ivar).GetMax()));
      hB.push_back(new TH1F(Form("BkgVar%dAtTree%d",ivar,iTree),Form("BkgVar%dAtTree%d",ivar,iTree),100,DataInfo().GetVariableInfo(ivar).GetMin(),DataInfo().GetVariableInfo(ivar).GetMax()));
      results->Store(hS.back(),hS.back()->GetTitle());
      results->Store(hB.back(),hB.back()->GetTitle());
   }


   for (UInt_t iev=0; iev < fEventSample.size(); iev++){
      if (fEventSample[iev]->GetBoostWeight() > max) max = 1.01*fEventSample[iev]->GetBoostWeight();
   }
   TH1F *tmpBoostWeightsS = new TH1F(Form("BoostWeightsInTreeS%d",iTree),Form("BoostWeightsInTreeS%d",iTree),100,0.,max);
   TH1F *tmpBoostWeightsB = new TH1F(Form("BoostWeightsInTreeB%d",iTree),Form("BoostWeightsInTreeB%d",iTree),100,0.,max);
   results->Store(tmpBoostWeightsS,tmpBoostWeightsS->GetTitle());
   results->Store(tmpBoostWeightsB,tmpBoostWeightsB->GetTitle());

   TH1F *tmpBoostWeights;
   std::vector<TH1F*> *h;

   for (UInt_t iev=0; iev < fEventSample.size(); iev++){
      if (fEventSample[iev]->GetClass() == signalClassNr) {
         tmpBoostWeights=tmpBoostWeightsS;
         h=&hS;
      }else{
         tmpBoostWeights=tmpBoostWeightsB;
         h=&hB;
      }
      tmpBoostWeights->Fill(fEventSample[iev]->GetBoostWeight());
      for (UInt_t ivar=0; ivar<GetNvar(); ivar++){
         (*h)[ivar]->Fill(fEventSample[iev]->GetValue(ivar),fEventSample[iev]->GetWeight());
      }
   }


   TMVA::PDF *sig = new TMVA::PDF( " PDF Sig", tmpS, TMVA::PDF::kSpline3 );
   TMVA::PDF *bkg = new TMVA::PDF( " PDF Bkg", tmpB, TMVA::PDF::kSpline3 );


   TGraph*  gr=results->GetGraph("BoostMonitorGraph");
   Int_t nPoints = gr->GetN();
   gr->Set(nPoints+1);
   gr->SetPoint(nPoints,(Double_t)iTree+1,GetROCIntegral(sig,bkg));

   tmpS->Delete();
   tmpB->Delete();

   delete sig;
   delete bkg;

   return;
}

////////////////////////////////////////////////////////////////////////////////
/// The AdaBoost implementation.
/// a new training sample is generated by weighting
/// events that are misclassified by the decision tree. The weight
/// applied is \f$ w = \frac{(1-err)}{err} \f$ or more general:
///            \f$ w = (\frac{(1-err)}{err})^\beta \f$
/// where \f$err\f$ is the fraction of misclassified events in the tree ( <0.5 assuming
/// demanding the that previous selection was better than random guessing)
/// and "beta" being a free parameter (standard: beta = 1) that modifies the
/// boosting.

Double_t TMVA::MethodBDT::AdaBoost( std::vector<const TMVA::Event*>& eventSample, DecisionTree *dt )
{
   Double_t err=0, sumGlobalw=0, sumGlobalwfalse=0, sumGlobalwfalse2=0;

   std::vector<Double_t> sumw(DataInfo().GetNClasses(),0); //for individually re-scaling  each class

   Double_t maxDev=0;
   for (std::vector<const TMVA::Event*>::const_iterator e=eventSample.begin(); e!=eventSample.end();e++) {
      Double_t w = (*e)->GetWeight();
      sumGlobalw += w;
      UInt_t iclass=(*e)->GetClass();
      sumw[iclass] += w;

      if ( DoRegression() ) {
         Double_t tmpDev = TMath::Abs(dt->CheckEvent(*e,kFALSE) - (*e)->GetTarget(0) );
         sumGlobalwfalse += w * tmpDev;
         sumGlobalwfalse2 += w * tmpDev*tmpDev;
         if (tmpDev > maxDev) maxDev = tmpDev;
      }else{

         if (fUseYesNoLeaf){
            Bool_t isSignalType = (dt->CheckEvent(*e,fUseYesNoLeaf) > fNodePurityLimit );
            if (!(isSignalType == DataInfo().IsSignal(*e))) {
               sumGlobalwfalse+= w;
            }
         }else{
            Double_t dtoutput = (dt->CheckEvent(*e,fUseYesNoLeaf) - 0.5)*2.;
            Int_t    trueType;
            if (DataInfo().IsSignal(*e)) trueType = 1;
            else trueType = -1;
            sumGlobalwfalse+= w*trueType*dtoutput;
         }
      }
   }

   err = sumGlobalwfalse/sumGlobalw ;
   if ( DoRegression() ) {
      //if quadratic loss:
      if (fAdaBoostR2Loss=="linear"){
         err = sumGlobalwfalse/maxDev/sumGlobalw ;
      }
      else if (fAdaBoostR2Loss=="quadratic"){
         err = sumGlobalwfalse2/maxDev/maxDev/sumGlobalw ;
      }
      else if (fAdaBoostR2Loss=="exponential"){
         err = 0;
         for (std::vector<const TMVA::Event*>::const_iterator e=eventSample.begin(); e!=eventSample.end();e++) {
            Double_t w = (*e)->GetWeight();
            Double_t  tmpDev = TMath::Abs(dt->CheckEvent(*e,kFALSE) - (*e)->GetTarget(0) );
            err += w * (1 - exp (-tmpDev/maxDev)) / sumGlobalw;
         }

      }
      else {
         Log() << kFATAL << " you've chosen a Loss type for Adaboost other than linear, quadratic or exponential "
               << " namely " << fAdaBoostR2Loss << "\n"
               << "and this is not implemented... a typo in the options ??" <<Endl;
      }
   }

   Log() << kDEBUG << "BDT AdaBoos  wrong/all: " << sumGlobalwfalse << "/" << sumGlobalw << Endl;


   Double_t newSumGlobalw=0;
   std::vector<Double_t> newSumw(sumw.size(),0);

   Double_t boostWeight=1.;
   if (err >= 0.5 && fUseYesNoLeaf) { // sanity check ... should never happen as otherwise there is apparently
      // something odd with the assignment of the leaf nodes (rem: you use the training
      // events for this determination of the error rate)
      if (dt->GetNNodes() == 1){
         Log() << kERROR << " YOUR tree has only 1 Node... kind of a funny *tree*. I cannot "
               << "boost such a thing... if after 1 step the error rate is == 0.5"
               << Endl
               << "please check why this happens, maybe too many events per node requested ?"
               << Endl;

      }else{
         Log() << kERROR << " The error rate in the BDT boosting is > 0.5. ("<< err
               << ") That should not happen, please check your code (i.e... the BDT code), I "
               << " stop boosting here" <<  Endl;
         return -1;
      }
      err = 0.5;
   } else if (err < 0) {
      Log() << kERROR << " The error rate in the BDT boosting is < 0. That can happen"
            << " due to improper treatment of negative weights in a Monte Carlo.. (if you have"
            << " an idea on how to do it in a better way, please let me know (Helge.Voss@cern.ch)"
            << " for the time being I set it to its absolute value.. just to continue.." <<  Endl;
      err = TMath::Abs(err);
   }
   if (fUseYesNoLeaf)
      boostWeight = TMath::Log((1.-err)/err)*fAdaBoostBeta;
   else
      boostWeight = TMath::Log((1.+err)/(1-err))*fAdaBoostBeta;


   Log() << kDEBUG << "BDT AdaBoos  wrong/all: " << sumGlobalwfalse << "/" << sumGlobalw << " 1-err/err="<<boostWeight<< " log.."<<TMath::Log(boostWeight)<<Endl;

   Results* results = Data()->GetResults(GetMethodName(),Types::kTraining, Types::kMaxAnalysisType);


   for (std::vector<const TMVA::Event*>::const_iterator e=eventSample.begin(); e!=eventSample.end();e++) {

      if (fUseYesNoLeaf||DoRegression()){
         if ((!( (dt->CheckEvent(*e,fUseYesNoLeaf) > fNodePurityLimit ) == DataInfo().IsSignal(*e))) || DoRegression()) {
            Double_t boostfactor = TMath::Exp(boostWeight);

            if (DoRegression()) boostfactor = TMath::Power(1/boostWeight,(1.-TMath::Abs(dt->CheckEvent(*e,kFALSE) - (*e)->GetTarget(0) )/maxDev ) );
            if ( (*e)->GetWeight() > 0 ){
               (*e)->SetBoostWeight( (*e)->GetBoostWeight() * boostfactor);
               // Helge change back            (*e)->ScaleBoostWeight(boostfactor);
               if (DoRegression()) results->GetHist("BoostWeights")->Fill(boostfactor);
            } else {
               if ( fInverseBoostNegWeights )(*e)->ScaleBoostWeight( 1. / boostfactor); // if the original event weight is negative, and you want to "increase" the events "positive" influence, you'd rather make the event weight "smaller" in terms of it's absolute value while still keeping it something "negative"
               else (*e)->SetBoostWeight( (*e)->GetBoostWeight() * boostfactor);

            }
         }

      }else{
         Double_t dtoutput = (dt->CheckEvent(*e,fUseYesNoLeaf) - 0.5)*2.;
         Int_t    trueType;
         if (DataInfo().IsSignal(*e)) trueType = 1;
         else trueType = -1;
         Double_t boostfactor = TMath::Exp(-1*boostWeight*trueType*dtoutput);

         if ( (*e)->GetWeight() > 0 ){
            (*e)->SetBoostWeight( (*e)->GetBoostWeight() * boostfactor);
            // Helge change back            (*e)->ScaleBoostWeight(boostfactor);
            if (DoRegression()) results->GetHist("BoostWeights")->Fill(boostfactor);
         } else {
            if ( fInverseBoostNegWeights )(*e)->ScaleBoostWeight( 1. / boostfactor); // if the original event weight is negative, and you want to "increase" the events "positive" influence, you'd rather make the event weight "smaller" in terms of it's absolute value while still keeping it something "negative"
            else (*e)->SetBoostWeight( (*e)->GetBoostWeight() * boostfactor);
         }
      }
      newSumGlobalw+=(*e)->GetWeight();
      newSumw[(*e)->GetClass()] += (*e)->GetWeight();
   }


   //   Double_t globalNormWeight=sumGlobalw/newSumGlobalw;
   Double_t globalNormWeight=( (Double_t) eventSample.size())/newSumGlobalw;
   Log() << kDEBUG << "new Nsig="<<newSumw[0]*globalNormWeight << " new Nbkg="<<newSumw[1]*globalNormWeight << Endl;


   for (std::vector<const TMVA::Event*>::const_iterator e=eventSample.begin(); e!=eventSample.end();e++) {
      //      if (fRenormByClass) (*e)->ScaleBoostWeight( normWeightByClass[(*e)->GetClass()] );
      //      else                (*e)->ScaleBoostWeight( globalNormWeight );
      //      else                (*e)->ScaleBoostWeight( globalNormWeight );
      if (DataInfo().IsSignal(*e))(*e)->ScaleBoostWeight( globalNormWeight * fSigToBkgFraction );
      else                (*e)->ScaleBoostWeight( globalNormWeight );
   }

   if (!(DoRegression()))results->GetHist("BoostWeights")->Fill(boostWeight);
   results->GetHist("BoostWeightsVsTree")->SetBinContent(fForest.size(),boostWeight);
   results->GetHist("ErrorFrac")->SetBinContent(fForest.size(),err);

   fBoostWeight = boostWeight;
   fErrorFraction = err;

   return boostWeight;
}

////////////////////////////////////////////////////////////////////////////////
/// The AdaCost boosting algorithm takes a simple cost Matrix  (currently fixed for
/// all events... later could be modified to use individual cost matrices for each
/// events as in the original paper...
///
///                   true_signal true_bkg
///     ----------------------------------
///     sel_signal |   Css         Ctb_ss    Cxx.. in the range [0,1]
///     sel_bkg    |   Cts_sb      Cbb
///
/// and takes this into account when calculating the mis class. cost (former: error fraction):
///
///     err = sum_events ( weight* y_true*y_sel * beta(event)

Double_t TMVA::MethodBDT::AdaCost( vector<const TMVA::Event*>& eventSample, DecisionTree *dt )
{
   Double_t Css = fCss;
   Double_t Cbb = fCbb;
   Double_t Cts_sb = fCts_sb;
   Double_t Ctb_ss = fCtb_ss;

   Double_t err=0, sumGlobalWeights=0, sumGlobalCost=0;

   std::vector<Double_t> sumw(DataInfo().GetNClasses(),0);      //for individually re-scaling  each class

   for (vector<const TMVA::Event*>::const_iterator e=eventSample.begin(); e!=eventSample.end();e++) {
      Double_t w = (*e)->GetWeight();
      sumGlobalWeights += w;
      UInt_t iclass=(*e)->GetClass();

      sumw[iclass] += w;

      if ( DoRegression() ) {
         Log() << kFATAL << " AdaCost not implemented for regression"<<Endl;
      }else{

         Double_t dtoutput = (dt->CheckEvent(*e,false) - 0.5)*2.;
         Int_t    trueType;
         Bool_t   isTrueSignal = DataInfo().IsSignal(*e);
         Bool_t   isSelectedSignal = (dtoutput>0);
         if (isTrueSignal) trueType = 1;
         else trueType = -1;

         Double_t cost=0;
         if       (isTrueSignal  && isSelectedSignal)  cost=Css;
         else if  (isTrueSignal  && !isSelectedSignal) cost=Cts_sb;
         else if  (!isTrueSignal  && isSelectedSignal) cost=Ctb_ss;
         else if  (!isTrueSignal && !isSelectedSignal) cost=Cbb;
         else Log() << kERROR << "something went wrong in AdaCost" << Endl;

         sumGlobalCost+= w*trueType*dtoutput*cost;

      }
   }

   if ( DoRegression() ) {
      Log() << kFATAL << " AdaCost not implemented for regression"<<Endl;
   }

   //   Log() << kDEBUG << "BDT AdaBoos  wrong/all: " << sumGlobalCost << "/" << sumGlobalWeights << Endl;
   //      Log() << kWARNING << "BDT AdaBoos  wrong/all: " << sumGlobalCost << "/" << sumGlobalWeights << Endl;
   sumGlobalCost /= sumGlobalWeights;
   //   Log() << kWARNING << "BDT AdaBoos  wrong/all: " << sumGlobalCost << "/" << sumGlobalWeights << Endl;


   Double_t newSumGlobalWeights=0;
   vector<Double_t> newSumClassWeights(sumw.size(),0);

   Double_t boostWeight = TMath::Log((1+sumGlobalCost)/(1-sumGlobalCost)) * fAdaBoostBeta;

   Results* results = Data()->GetResults(GetMethodName(),Types::kTraining, Types::kMaxAnalysisType);

   for (vector<const TMVA::Event*>::const_iterator e=eventSample.begin(); e!=eventSample.end();e++) {
      Double_t dtoutput = (dt->CheckEvent(*e,false) - 0.5)*2.;
      Int_t    trueType;
      Bool_t   isTrueSignal = DataInfo().IsSignal(*e);
      Bool_t   isSelectedSignal = (dtoutput>0);
      if (isTrueSignal) trueType = 1;
      else trueType = -1;

      Double_t cost=0;
      if       (isTrueSignal  && isSelectedSignal)  cost=Css;
      else if  (isTrueSignal  && !isSelectedSignal) cost=Cts_sb;
      else if  (!isTrueSignal  && isSelectedSignal) cost=Ctb_ss;
      else if  (!isTrueSignal && !isSelectedSignal) cost=Cbb;
      else Log() << kERROR << "something went wrong in AdaCost" << Endl;

      Double_t boostfactor = TMath::Exp(-1*boostWeight*trueType*dtoutput*cost);
      if (DoRegression())Log() << kFATAL << " AdaCost not implemented for regression"<<Endl;
      if ( (*e)->GetWeight() > 0 ){
         (*e)->SetBoostWeight( (*e)->GetBoostWeight() * boostfactor);
         // Helge change back            (*e)->ScaleBoostWeight(boostfactor);
         if (DoRegression())Log() << kFATAL << " AdaCost not implemented for regression"<<Endl;
      } else {
         if ( fInverseBoostNegWeights )(*e)->ScaleBoostWeight( 1. / boostfactor); // if the original event weight is negative, and you want to "increase" the events "positive" influence, you'd rather make the event weight "smaller" in terms of it's absolute value while still keeping it something "negative"
      }

      newSumGlobalWeights+=(*e)->GetWeight();
      newSumClassWeights[(*e)->GetClass()] += (*e)->GetWeight();
   }


   //  Double_t globalNormWeight=sumGlobalWeights/newSumGlobalWeights;
   Double_t globalNormWeight=Double_t(eventSample.size())/newSumGlobalWeights;
   Log() << kDEBUG << "new Nsig="<<newSumClassWeights[0]*globalNormWeight << " new Nbkg="<<newSumClassWeights[1]*globalNormWeight << Endl;


   for (std::vector<const TMVA::Event*>::const_iterator e=eventSample.begin(); e!=eventSample.end();e++) {
      // if (fRenormByClass) (*e)->ScaleBoostWeight( normWeightByClass[(*e)->GetClass()] );
      // else                (*e)->ScaleBoostWeight( globalNormWeight );
      if (DataInfo().IsSignal(*e))(*e)->ScaleBoostWeight( globalNormWeight * fSigToBkgFraction );
      else                (*e)->ScaleBoostWeight( globalNormWeight );
   }


   if (!(DoRegression()))results->GetHist("BoostWeights")->Fill(boostWeight);
   results->GetHist("BoostWeightsVsTree")->SetBinContent(fForest.size(),boostWeight);
   results->GetHist("ErrorFrac")->SetBinContent(fForest.size(),err);

   fBoostWeight = boostWeight;
   fErrorFraction = err;


   return boostWeight;
}

////////////////////////////////////////////////////////////////////////////////
/// Call it boot-strapping, re-sampling or whatever you like, in the end it is nothing
/// else but applying "random" poisson weights to each event.

Double_t TMVA::MethodBDT::Bagging( )
{
   // this is now done in "MethodBDT::Boost  as it might be used by other boost methods, too
   // GetBaggedSample(eventSample);

   return 1.;  //here as there are random weights for each event, just return a constant==1;
}

////////////////////////////////////////////////////////////////////////////////
/// Fills fEventSample with fBaggedSampleFraction*NEvents random training events.

void TMVA::MethodBDT::GetBaggedSubSample(std::vector<const TMVA::Event*>& eventSample)
{

   Double_t n;
   TRandom3 *trandom   = new TRandom3(100*fForest.size()+1234);

   if (!fSubSample.empty()) fSubSample.clear();

   for (std::vector<const TMVA::Event*>::const_iterator e=eventSample.begin(); e!=eventSample.end();e++) {
      n = trandom->PoissonD(fBaggedSampleFraction);
      for (Int_t i=0;i<n;i++) fSubSample.push_back(*e);
   }

   delete trandom;
   return;

   /*
     UInt_t nevents = fEventSample.size();

     if (!fSubSample.empty()) fSubSample.clear();
     TRandom3 *trandom   = new TRandom3(fForest.size()+1);

     for (UInt_t ievt=0; ievt<nevents; ievt++) { // recreate new random subsample
     if(trandom->Rndm()<fBaggedSampleFraction)
     fSubSample.push_back(fEventSample[ievt]);
     }
     delete trandom;
   */

}

////////////////////////////////////////////////////////////////////////////////
/// A special boosting only for Regression (not implemented).

Double_t TMVA::MethodBDT::RegBoost( std::vector<const TMVA::Event*>& /* eventSample */, DecisionTree* /* dt */ )
{
   return 1;
}

////////////////////////////////////////////////////////////////////////////////
/// Adaption of the AdaBoost to regression problems (see H.Drucker 1997).

Double_t TMVA::MethodBDT::AdaBoostR2( std::vector<const TMVA::Event*>& eventSample, DecisionTree *dt )
{
   if ( !DoRegression() ) Log() << kFATAL << "Somehow you chose a regression boost method for a classification job" << Endl;

   Double_t err=0, sumw=0, sumwfalse=0, sumwfalse2=0;
   Double_t maxDev=0;
   for (std::vector<const TMVA::Event*>::const_iterator e=eventSample.begin(); e!=eventSample.end();e++) {
      Double_t w = (*e)->GetWeight();
      sumw += w;

      Double_t  tmpDev = TMath::Abs(dt->CheckEvent(*e,kFALSE) - (*e)->GetTarget(0) );
      sumwfalse  += w * tmpDev;
      sumwfalse2 += w * tmpDev*tmpDev;
      if (tmpDev > maxDev) maxDev = tmpDev;
   }

   //if quadratic loss:
   if (fAdaBoostR2Loss=="linear"){
      err = sumwfalse/maxDev/sumw ;
   }
   else if (fAdaBoostR2Loss=="quadratic"){
      err = sumwfalse2/maxDev/maxDev/sumw ;
   }
   else if (fAdaBoostR2Loss=="exponential"){
      err = 0;
      for (std::vector<const TMVA::Event*>::const_iterator e=eventSample.begin(); e!=eventSample.end();e++) {
         Double_t w = (*e)->GetWeight();
         Double_t  tmpDev = TMath::Abs(dt->CheckEvent(*e,kFALSE) - (*e)->GetTarget(0) );
         err += w * (1 - exp (-tmpDev/maxDev)) / sumw;
      }

   }
   else {
      Log() << kFATAL << " you've chosen a Loss type for Adaboost other than linear, quadratic or exponential "
            << " namely " << fAdaBoostR2Loss << "\n"
            << "and this is not implemented... a typo in the options ??" <<Endl;
   }


   if (err >= 0.5) { // sanity check ... should never happen as otherwise there is apparently
      // something odd with the assignment of the leaf nodes (rem: you use the training
      // events for this determination of the error rate)
      if (dt->GetNNodes() == 1){
         Log() << kERROR << " YOUR tree has only 1 Node... kind of a funny *tree*. I cannot "
               << "boost such a thing... if after 1 step the error rate is == 0.5"
               << Endl
               << "please check why this happens, maybe too many events per node requested ?"
               << Endl;

      }else{
         Log() << kERROR << " The error rate in the BDT boosting is > 0.5. ("<< err
               << ") That should not happen, but is possible for regression trees, and"
               << " should trigger a stop for the boosting. please check your code (i.e... the BDT code), I "
               << " stop boosting " <<  Endl;
         return -1;
      }
      err = 0.5;
   } else if (err < 0) {
      Log() << kERROR << " The error rate in the BDT boosting is < 0. That can happen"
            << " due to improper treatment of negative weights in a Monte Carlo.. (if you have"
            << " an idea on how to do it in a better way, please let me know (Helge.Voss@cern.ch)"
            << " for the time being I set it to its absolute value.. just to continue.." <<  Endl;
      err = TMath::Abs(err);
   }

   Double_t boostWeight = err / (1.-err);
   Double_t newSumw=0;

   Results* results = Data()->GetResults(GetMethodName(), Types::kTraining, Types::kMaxAnalysisType);

   for (std::vector<const TMVA::Event*>::const_iterator e=eventSample.begin(); e!=eventSample.end();e++) {
      Double_t boostfactor =  TMath::Power(boostWeight,(1.-TMath::Abs(dt->CheckEvent(*e,kFALSE) - (*e)->GetTarget(0) )/maxDev ) );
      results->GetHist("BoostWeights")->Fill(boostfactor);
      //      std::cout << "R2  " << boostfactor << "   " << boostWeight << "   " << (1.-TMath::Abs(dt->CheckEvent(*e,kFALSE) - (*e)->GetTarget(0) )/maxDev)  << std::endl;
      if ( (*e)->GetWeight() > 0 ){
         Float_t newBoostWeight = (*e)->GetBoostWeight() * boostfactor;
         Float_t newWeight = (*e)->GetWeight() * (*e)->GetBoostWeight() * boostfactor;
         if (newWeight == 0) {
            Log() << kINFO << "Weight=    "   <<   (*e)->GetWeight() << Endl;
            Log() << kINFO  << "BoostWeight= " <<   (*e)->GetBoostWeight() << Endl;
            Log() << kINFO  << "boostweight="<<boostWeight << "  err= " <<err << Endl;
            Log() << kINFO  << "NewBoostWeight= " <<   newBoostWeight << Endl;
            Log() << kINFO  << "boostfactor= " <<  boostfactor << Endl;
            Log() << kINFO  << "maxDev     = " <<  maxDev << Endl;
            Log() << kINFO  << "tmpDev     = " <<  TMath::Abs(dt->CheckEvent(*e,kFALSE) - (*e)->GetTarget(0) ) << Endl;
            Log() << kINFO  << "target     = " <<  (*e)->GetTarget(0)  << Endl;
            Log() << kINFO  << "estimate   = " <<  dt->CheckEvent(*e,kFALSE)  << Endl;
         }
         (*e)->SetBoostWeight( newBoostWeight );
         //         (*e)->SetBoostWeight( (*e)->GetBoostWeight() * boostfactor);
      } else {
         (*e)->SetBoostWeight( (*e)->GetBoostWeight() / boostfactor);
      }
      newSumw+=(*e)->GetWeight();
   }

   // re-normalise the weights
   Double_t normWeight =  sumw / newSumw;
   for (std::vector<const TMVA::Event*>::const_iterator e=eventSample.begin(); e!=eventSample.end();e++) {
      //Helge    (*e)->ScaleBoostWeight( sumw/newSumw);
      // (*e)->ScaleBoostWeight( normWeight);
      (*e)->SetBoostWeight( (*e)->GetBoostWeight() * normWeight );
   }


   results->GetHist("BoostWeightsVsTree")->SetBinContent(fForest.size(),1./boostWeight);
   results->GetHist("ErrorFrac")->SetBinContent(fForest.size(),err);

   fBoostWeight = boostWeight;
   fErrorFraction = err;

   return TMath::Log(1./boostWeight);
}

////////////////////////////////////////////////////////////////////////////////
/// Write weights to XML.

void TMVA::MethodBDT::AddWeightsXMLTo( void* parent ) const
{
   void* wght = gTools().AddChild(parent, "Weights");

   if (fDoPreselection){
      for (UInt_t ivar=0; ivar<GetNvar(); ivar++){
         gTools().AddAttr( wght, Form("PreselectionLowBkgVar%d",ivar),      fIsLowBkgCut[ivar]);
         gTools().AddAttr( wght, Form("PreselectionLowBkgVar%dValue",ivar), fLowBkgCut[ivar]);
         gTools().AddAttr( wght, Form("PreselectionLowSigVar%d",ivar),      fIsLowSigCut[ivar]);
         gTools().AddAttr( wght, Form("PreselectionLowSigVar%dValue",ivar), fLowSigCut[ivar]);
         gTools().AddAttr( wght, Form("PreselectionHighBkgVar%d",ivar),     fIsHighBkgCut[ivar]);
         gTools().AddAttr( wght, Form("PreselectionHighBkgVar%dValue",ivar),fHighBkgCut[ivar]);
         gTools().AddAttr( wght, Form("PreselectionHighSigVar%d",ivar),     fIsHighSigCut[ivar]);
         gTools().AddAttr( wght, Form("PreselectionHighSigVar%dValue",ivar),fHighSigCut[ivar]);
      }
   }


   gTools().AddAttr( wght, "NTrees", fForest.size() );
   gTools().AddAttr( wght, "AnalysisType", fForest.back()->GetAnalysisType() );

   for (UInt_t i=0; i< fForest.size(); i++) {
      void* trxml = fForest[i]->AddXMLTo(wght);
      gTools().AddAttr( trxml, "boostWeight", fBoostWeights[i] );
      gTools().AddAttr( trxml, "itree", i );
   }
}

////////////////////////////////////////////////////////////////////////////////
/// Reads the BDT from the xml file.

void TMVA::MethodBDT::ReadWeightsFromXML(void* parent) {
   UInt_t i;
   for (i=0; i<fForest.size(); i++) delete fForest[i];
   fForest.clear();
   fBoostWeights.clear();

   UInt_t ntrees;
   UInt_t analysisType;
   Float_t boostWeight;


   if (gTools().HasAttr( parent, Form("PreselectionLowBkgVar%d",0))) {
      fIsLowBkgCut.resize(GetNvar());
      fLowBkgCut.resize(GetNvar());
      fIsLowSigCut.resize(GetNvar());
      fLowSigCut.resize(GetNvar());
      fIsHighBkgCut.resize(GetNvar());
      fHighBkgCut.resize(GetNvar());
      fIsHighSigCut.resize(GetNvar());
      fHighSigCut.resize(GetNvar());

      Bool_t tmpBool;
      Double_t tmpDouble;
      for (UInt_t ivar=0; ivar<GetNvar(); ivar++){
         gTools().ReadAttr( parent, Form("PreselectionLowBkgVar%d",ivar), tmpBool);
         fIsLowBkgCut[ivar]=tmpBool;
         gTools().ReadAttr( parent, Form("PreselectionLowBkgVar%dValue",ivar), tmpDouble);
         fLowBkgCut[ivar]=tmpDouble;
         gTools().ReadAttr( parent, Form("PreselectionLowSigVar%d",ivar), tmpBool);
         fIsLowSigCut[ivar]=tmpBool;
         gTools().ReadAttr( parent, Form("PreselectionLowSigVar%dValue",ivar), tmpDouble);
         fLowSigCut[ivar]=tmpDouble;
         gTools().ReadAttr( parent, Form("PreselectionHighBkgVar%d",ivar), tmpBool);
         fIsHighBkgCut[ivar]=tmpBool;
         gTools().ReadAttr( parent, Form("PreselectionHighBkgVar%dValue",ivar), tmpDouble);
         fHighBkgCut[ivar]=tmpDouble;
         gTools().ReadAttr( parent, Form("PreselectionHighSigVar%d",ivar),tmpBool);
         fIsHighSigCut[ivar]=tmpBool;
         gTools().ReadAttr( parent, Form("PreselectionHighSigVar%dValue",ivar), tmpDouble);
         fHighSigCut[ivar]=tmpDouble;
      }
   }


   gTools().ReadAttr( parent, "NTrees", ntrees );

   if(gTools().HasAttr(parent, "TreeType")) { // pre 4.1.0 version
      gTools().ReadAttr( parent, "TreeType", analysisType );
   } else {                                 // from 4.1.0 onwards
      gTools().ReadAttr( parent, "AnalysisType", analysisType );
   }

   void* ch = gTools().GetChild(parent);
   i=0;
   while(ch) {
      fForest.push_back( dynamic_cast<DecisionTree*>( DecisionTree::CreateFromXML(ch, GetTrainingTMVAVersionCode()) ) );
      fForest.back()->SetAnalysisType(Types::EAnalysisType(analysisType));
      fForest.back()->SetTreeID(i++);
      gTools().ReadAttr(ch,"boostWeight",boostWeight);
      fBoostWeights.push_back(boostWeight);
      ch = gTools().GetNextChild(ch);
   }
}

////////////////////////////////////////////////////////////////////////////////
/// Read the weights (BDT coefficients).

void  TMVA::MethodBDT::ReadWeightsFromStream( std::istream& istr )
{
   TString dummy;
   //   Types::EAnalysisType analysisType;
   Int_t analysisType(0);

   // coverity[tainted_data_argument]
   istr >> dummy >> fNTrees;
   Log() << kINFO << "Read " << fNTrees << " Decision trees" << Endl;

   for (UInt_t i=0;i<fForest.size();i++) delete fForest[i];
   fForest.clear();
   fBoostWeights.clear();
   Int_t iTree;
   Double_t boostWeight;
   for (int i=0;i<fNTrees;i++) {
      istr >> dummy >> iTree >> dummy >> boostWeight;
      if (iTree != i) {
         fForest.back()->Print( std::cout );
         Log() << kFATAL << "Error while reading weight file; mismatch iTree="
               << iTree << " i=" << i
               << " dummy " << dummy
               << " boostweight " << boostWeight
               << Endl;
      }
      fForest.push_back( new DecisionTree() );
      fForest.back()->SetAnalysisType(Types::EAnalysisType(analysisType));
      fForest.back()->SetTreeID(i);
      fForest.back()->Read(istr, GetTrainingTMVAVersionCode());
      fBoostWeights.push_back(boostWeight);
   }
}

////////////////////////////////////////////////////////////////////////////////

Double_t TMVA::MethodBDT::GetMvaValue( Double_t* err, Double_t* errUpper ){
   return this->GetMvaValue( err, errUpper, 0 );
}

////////////////////////////////////////////////////////////////////////////////
/// Return the MVA value (range [-1;1]) that classifies the
/// event according to the majority vote from the total number of
/// decision trees.

Double_t TMVA::MethodBDT::GetMvaValue( Double_t* err, Double_t* errUpper, UInt_t useNTrees )
{
   const Event* ev = GetEvent();
   if (fDoPreselection) {
      Double_t val = ApplyPreselectionCuts(ev);
      if (TMath::Abs(val)>0.05) return val;
   }
   return PrivateGetMvaValue(ev, err, errUpper, useNTrees);

}

////////////////////////////////////////////////////////////////////////////////
/// Return the MVA value (range [-1;1]) that classifies the
/// event according to the majority vote from the total number of
/// decision trees.

Double_t TMVA::MethodBDT::PrivateGetMvaValue(const TMVA::Event* ev, Double_t* err, Double_t* errUpper, UInt_t useNTrees )
{
   // cannot determine error
   NoErrorCalc(err, errUpper);

   // allow for the possibility to use less trees in the actual MVA calculation
   // than have been originally trained.
   UInt_t nTrees = fForest.size();

   if (useNTrees > 0 ) nTrees = useNTrees;

   if (fBoostType=="Grad") return GetGradBoostMVA(ev,nTrees);

   Double_t myMVA = 0;
   Double_t norm  = 0;
   for (UInt_t itree=0; itree<nTrees; itree++) {
      //
      myMVA += fBoostWeights[itree] * fForest[itree]->CheckEvent(ev,fUseYesNoLeaf);
      norm  += fBoostWeights[itree];
   }
   return ( norm > std::numeric_limits<double>::epsilon() ) ? myMVA /= norm : 0 ;
}


////////////////////////////////////////////////////////////////////////////////
/// Get the multiclass MVA response for the BDT classifier.

const std::vector<Float_t>& TMVA::MethodBDT::GetMulticlassValues()
{
   const TMVA::Event *e = GetEvent();
   if (fMulticlassReturnVal == NULL) fMulticlassReturnVal = new std::vector<Float_t>();
   fMulticlassReturnVal->clear();

   UInt_t nClasses = DataInfo().GetNClasses();
   std::vector<Double_t> temp(nClasses);
   auto forestSize = fForest.size();
   // trees 0, nClasses, 2*nClasses, ... belong to class 0
   // trees 1, nClasses+1, 2*nClasses+1, ... belong to class 1 and so forth
   UInt_t classOfTree = 0;
   for (UInt_t itree = 0; itree < forestSize; ++itree) {
      temp[classOfTree] += fForest[itree]->CheckEvent(e, kFALSE);
      if (++classOfTree == nClasses) classOfTree = 0; // cheap modulo
   }

   // we want to calculate sum of exp(temp[j] - temp[i]) for all i,j (i!=j)
   // first calculate exp(), then replace minus with division.
   std::transform(temp.begin(), temp.end(), temp.begin(), [](Double_t d){return exp(d);});

   for(UInt_t iClass=0; iClass<nClasses; iClass++){
      Double_t norm = 0.0;
      for(UInt_t j=0;j<nClasses;j++){
         if(iClass!=j)
            norm += temp[j] / temp[iClass];
      }
      (*fMulticlassReturnVal).push_back(1.0/(1.0+norm));
   }

   return *fMulticlassReturnVal;
}

////////////////////////////////////////////////////////////////////////////////
/// Get the regression value generated by the BDTs.

const std::vector<Float_t> & TMVA::MethodBDT::GetRegressionValues()
{

   if (fRegressionReturnVal == NULL) fRegressionReturnVal = new std::vector<Float_t>();
   fRegressionReturnVal->clear();

   const Event * ev = GetEvent();
   Event * evT = new Event(*ev);

   Double_t myMVA = 0;
   Double_t norm  = 0;
   if (fBoostType=="AdaBoostR2") {
      // rather than using the weighted average of the tree respones in the forest
      // H.Decker(1997) proposed to use the "weighted median"

      // sort all individual tree responses according to the prediction value
      //   (keep the association to their tree weight)
      // the sum up all the associated weights (starting from the one whose tree
      //   yielded the smalles response) up to the tree "t" at which you've
      //   added enough tree weights to have more than half of the sum of all tree weights.
      // choose as response of the forest that one which belongs to this "t"

      vector< Double_t > response(fForest.size());
      vector< Double_t > weight(fForest.size());
      Double_t           totalSumOfWeights = 0;

      for (UInt_t itree=0; itree<fForest.size(); itree++) {
         response[itree]    = fForest[itree]->CheckEvent(ev,kFALSE);
         weight[itree]      = fBoostWeights[itree];
         totalSumOfWeights += fBoostWeights[itree];
      }

      std::vector< std::vector<Double_t> > vtemp;
      vtemp.push_back( response ); // this is the vector that will get sorted
      vtemp.push_back( weight );
      gTools().UsefulSortAscending( vtemp );

      Int_t t=0;
      Double_t sumOfWeights = 0;
      while (sumOfWeights <= totalSumOfWeights/2.) {
         sumOfWeights += vtemp[1][t];
         t++;
      }

      Double_t rVal=0;
      Int_t    count=0;
      for (UInt_t i= TMath::Max(UInt_t(0),UInt_t(t-(fForest.size()/6)-0.5));
           i< TMath::Min(UInt_t(fForest.size()),UInt_t(t+(fForest.size()/6)+0.5)); i++) {
         count++;
         rVal+=vtemp[0][i];
      }
      //      fRegressionReturnVal->push_back( rVal/Double_t(count));
      evT->SetTarget(0, rVal/Double_t(count) );
   }
   else if(fBoostType=="Grad"){
      // #### Can parallelize this loop over the trees...
      // #### but this doesn't take much time now that the evaluation bug
      // #### has been fixed
      for (UInt_t itree=0; itree<fForest.size(); itree++) {
         myMVA += fForest[itree]->CheckEvent(ev,kFALSE);
      }
      //      fRegressionReturnVal->push_back( myMVA+fBoostWeights[0]);
      evT->SetTarget(0, myMVA+fBoostWeights[0] );
   }
   else{
      for (UInt_t itree=0; itree<fForest.size(); itree++) {
         //
         myMVA += fBoostWeights[itree] * fForest[itree]->CheckEvent(ev,kFALSE);
         norm  += fBoostWeights[itree];
      }
      //      fRegressionReturnVal->push_back( ( norm > std::numeric_limits<double>::epsilon() ) ? myMVA /= norm : 0 );
      evT->SetTarget(0, ( norm > std::numeric_limits<double>::epsilon() ) ? myMVA /= norm : 0 );
   }



   const Event* evT2 = GetTransformationHandler().InverseTransform( evT );
   fRegressionReturnVal->push_back( evT2->GetTarget(0) );

   delete evT;


   return *fRegressionReturnVal;
}

////////////////////////////////////////////////////////////////////////////////
/// Here we could write some histograms created during the processing
/// to the output file.

void  TMVA::MethodBDT::WriteMonitoringHistosToFile( void ) const
{
   Log() << kDEBUG << "\tWrite monitoring histograms to file: " << BaseDir()->GetPath() << Endl;

   //Results* results = Data()->GetResults(GetMethodName(), Types::kTraining, Types::kMaxAnalysisType);
   //results->GetStorage()->Write();
   fMonitorNtuple->Write();
}

////////////////////////////////////////////////////////////////////////////////
/// Return the relative variable importance, normalized to all
/// variables together having the importance 1. The importance in
/// evaluated as the total separation-gain that this variable had in
/// the decision trees (weighted by the number of events)

vector< Double_t > TMVA::MethodBDT::GetVariableImportance()
{
   fVariableImportance.resize(GetNvar());
   for (UInt_t ivar = 0; ivar < GetNvar(); ivar++) {
      fVariableImportance[ivar]=0;
   }
   Double_t  sum=0;
   for (UInt_t itree = 0; itree < GetNTrees(); itree++) {
      std::vector<Double_t> relativeImportance(fForest[itree]->GetVariableImportance());
      for (UInt_t i=0; i< relativeImportance.size(); i++) {
         fVariableImportance[i] +=  fBoostWeights[itree] * relativeImportance[i];
      }
   }

   for (UInt_t ivar=0; ivar< fVariableImportance.size(); ivar++){
      fVariableImportance[ivar] = TMath::Sqrt(fVariableImportance[ivar]);
      sum += fVariableImportance[ivar];
   }
   for (UInt_t ivar=0; ivar< fVariableImportance.size(); ivar++) fVariableImportance[ivar] /= sum;

   return fVariableImportance;
}

////////////////////////////////////////////////////////////////////////////////
/// Returns the measure for the variable importance of variable "ivar"
/// which is later used in GetVariableImportance() to calculate the
/// relative variable importances.

Double_t TMVA::MethodBDT::GetVariableImportance( UInt_t ivar )
{
   std::vector<Double_t> relativeImportance = this->GetVariableImportance();
   if (ivar < (UInt_t)relativeImportance.size()) return relativeImportance[ivar];
   else Log() << kFATAL << "<GetVariableImportance> ivar = " << ivar << " is out of range " << Endl;

   return -1;
}

////////////////////////////////////////////////////////////////////////////////
/// Compute ranking of input variables

const TMVA::Ranking* TMVA::MethodBDT::CreateRanking()
{
   // create the ranking object
   fRanking = new Ranking( GetName(), "Variable Importance" );
   vector< Double_t> importance(this->GetVariableImportance());

   for (UInt_t ivar=0; ivar<GetNvar(); ivar++) {

      fRanking->AddRank( Rank( GetInputLabel(ivar), importance[ivar] ) );
   }

   return fRanking;
}

////////////////////////////////////////////////////////////////////////////////
/// Get help message text.

void TMVA::MethodBDT::GetHelpMessage() const
{
   Log() << Endl;
   Log() << gTools().Color("bold") << "--- Short description:" << gTools().Color("reset") << Endl;
   Log() << Endl;
   Log() << "Boosted Decision Trees are a collection of individual decision" << Endl;
   Log() << "trees which form a multivariate classifier by (weighted) majority " << Endl;
   Log() << "vote of the individual trees. Consecutive decision trees are  " << Endl;
   Log() << "trained using the original training data set with re-weighted " << Endl;
   Log() << "events. By default, the AdaBoost method is employed, which gives " << Endl;
   Log() << "events that were misclassified in the previous tree a larger " << Endl;
   Log() << "weight in the training of the following tree." << Endl;
   Log() << Endl;
   Log() << "Decision trees are a sequence of binary splits of the data sample" << Endl;
   Log() << "using a single discriminant variable at a time. A test event " << Endl;
   Log() << "ending up after the sequence of left-right splits in a final " << Endl;
   Log() << "(\"leaf\") node is classified as either signal or background" << Endl;
   Log() << "depending on the majority type of training events in that node." << Endl;
   Log() << Endl;
   Log() << gTools().Color("bold") << "--- Performance optimisation:" << gTools().Color("reset") << Endl;
   Log() << Endl;
   Log() << "By the nature of the binary splits performed on the individual" << Endl;
   Log() << "variables, decision trees do not deal well with linear correlations" << Endl;
   Log() << "between variables (they need to approximate the linear split in" << Endl;
   Log() << "the two dimensional space by a sequence of splits on the two " << Endl;
   Log() << "variables individually). Hence decorrelation could be useful " << Endl;
   Log() << "to optimise the BDT performance." << Endl;
   Log() << Endl;
   Log() << gTools().Color("bold") << "--- Performance tuning via configuration options:" << gTools().Color("reset") << Endl;
   Log() << Endl;
   Log() << "The two most important parameters in the configuration are the  " << Endl;
   Log() << "minimal number of events requested by a leaf node as percentage of the " <<Endl;
   Log() << "   number of training events (option \"MinNodeSize\"  replacing the actual number " << Endl;
   Log() << " of events \"nEventsMin\" as given in earlier versions" << Endl;
   Log() << "If this number is too large, detailed features " << Endl;
   Log() << "in the parameter space are hard to be modelled. If it is too small, " << Endl;
   Log() << "the risk to overtrain rises and boosting seems to be less effective" << Endl;
   Log() << "  typical values from our current experience for best performance  " << Endl;
   Log() << "  are between 0.5(%) and 10(%) " << Endl;
   Log() << Endl;
   Log() << "The default minimal number is currently set to " << Endl;
   Log() << "   max(20, (N_training_events / N_variables^2 / 10)) " << Endl;
   Log() << "and can be changed by the user." << Endl;
   Log() << Endl;
   Log() << "The other crucial parameter, the pruning strength (\"PruneStrength\")," << Endl;
   Log() << "is also related to overtraining. It is a regularisation parameter " << Endl;
   Log() << "that is used when determining after the training which splits " << Endl;
   Log() << "are considered statistically insignificant and are removed. The" << Endl;
   Log() << "user is advised to carefully watch the BDT screen output for" << Endl;
   Log() << "the comparison between efficiencies obtained on the training and" << Endl;
   Log() << "the independent test sample. They should be equal within statistical" << Endl;
   Log() << "errors, in order to minimize statistical fluctuations in different samples." << Endl;
}

////////////////////////////////////////////////////////////////////////////////
/// Make ROOT-independent C++ class for classifier response (classifier-specific implementation).

void TMVA::MethodBDT::MakeClassSpecific( std::ostream& fout, const TString& className ) const
{
   TString nodeName = className;
   nodeName.ReplaceAll("Read","");
   nodeName.Append("Node");
   // write BDT-specific classifier response
   fout << "   std::vector<"<<nodeName<<"*> fForest;       // i.e. root nodes of decision trees" << std::endl;
   fout << "   std::vector<double>                fBoostWeights; // the weights applied in the individual boosts" << std::endl;
   fout << "};" << std::endl << std::endl;
   fout << "double " << className << "::GetMvaValue__( const std::vector<double>& inputValues ) const" << std::endl;
   fout << "{" << std::endl;
   fout << "   double myMVA = 0;" << std::endl;
   if (fDoPreselection){
      for (UInt_t ivar = 0; ivar< fIsLowBkgCut.size(); ivar++){
         if (fIsLowBkgCut[ivar]){
            fout << "   if (inputValues["<<ivar<<"] < " << fLowBkgCut[ivar] << ") return -1;  // is background preselection cut" << std::endl;
         }
         if (fIsLowSigCut[ivar]){
            fout << "   if (inputValues["<<ivar<<"] < "<< fLowSigCut[ivar] << ") return  1;  // is signal preselection cut" << std::endl;
         }
         if (fIsHighBkgCut[ivar]){
            fout << "   if (inputValues["<<ivar<<"] > "<<fHighBkgCut[ivar] <<")  return -1;  // is background preselection cut" << std::endl;
         }
         if (fIsHighSigCut[ivar]){
            fout << "   if (inputValues["<<ivar<<"] > "<<fHighSigCut[ivar]<<")  return  1;  // is signal preselection cut" << std::endl;
         }
      }
   }

   if (fBoostType!="Grad"){
      fout << "   double norm  = 0;" << std::endl;
   }
   fout << "   for (unsigned int itree=0; itree<fForest.size(); itree++){" << std::endl;
   fout << "      "<<nodeName<<" *current = fForest[itree];" << std::endl;
   fout << "      while (current->GetNodeType() == 0) { //intermediate node" << std::endl;
   fout << "         if (current->GoesRight(inputValues)) current=("<<nodeName<<"*)current->GetRight();" << std::endl;
   fout << "         else current=("<<nodeName<<"*)current->GetLeft();" << std::endl;
   fout << "      }" << std::endl;
   if (fBoostType=="Grad"){
      fout << "      myMVA += current->GetResponse();" << std::endl;
   }else{
      if (fUseYesNoLeaf) fout << "      myMVA += fBoostWeights[itree] *  current->GetNodeType();" << std::endl;
      else               fout << "      myMVA += fBoostWeights[itree] *  current->GetPurity();" << std::endl;
      fout << "      norm  += fBoostWeights[itree];" << std::endl;
   }
   fout << "   }" << std::endl;
   if (fBoostType=="Grad"){
      fout << "   return 2.0/(1.0+exp(-2.0*myMVA))-1.0;" << std::endl;
   }
   else fout << "   return myMVA /= norm;" << std::endl;
   fout << "};" << std::endl << std::endl;
   fout << "void " << className << "::Initialize()" << std::endl;
   fout << "{" << std::endl;
   //Now for each decision tree, write directly the constructors of the nodes in the tree structure
   for (UInt_t itree=0; itree<GetNTrees(); itree++) {
      fout << "  // itree = " << itree << std::endl;
      fout << "  fBoostWeights.push_back(" << fBoostWeights[itree] << ");" << std::endl;
      fout << "  fForest.push_back( " << std::endl;
      this->MakeClassInstantiateNode((DecisionTreeNode*)fForest[itree]->GetRoot(), fout, className);
      fout <<"   );" << std::endl;
   }
   fout << "   return;" << std::endl;
   fout << "};" << std::endl;
   fout << " " << std::endl;
   fout << "// Clean up" << std::endl;
   fout << "inline void " << className << "::Clear() " << std::endl;
   fout << "{" << std::endl;
   fout << "   for (unsigned int itree=0; itree<fForest.size(); itree++) { " << std::endl;
   fout << "      delete fForest[itree]; " << std::endl;
   fout << "   }" << std::endl;
   fout << "}" << std::endl;
}

////////////////////////////////////////////////////////////////////////////////
/// Specific class header.

void TMVA::MethodBDT::MakeClassSpecificHeader(  std::ostream& fout, const TString& className) const
{
   TString nodeName = className;
   nodeName.ReplaceAll("Read","");
   nodeName.Append("Node");
   //fout << "#ifndef NN" << std::endl; commented out on purpose see next line
   fout << "#define NN new "<<nodeName << std::endl; // NN definition depends on individual methods. Important to have NO #ifndef if several BDT methods compile together
   //fout << "#endif" << std::endl; commented out on purpose see previous line
   fout << "   " << std::endl;
   fout << "#ifndef "<<nodeName<<"__def" << std::endl;
   fout << "#define "<<nodeName<<"__def" << std::endl;
   fout << "   " << std::endl;
   fout << "class "<<nodeName<<" {" << std::endl;
   fout << "   " << std::endl;
   fout << "public:" << std::endl;
   fout << "   " << std::endl;
   fout << "   // constructor of an essentially \"empty\" node floating in space" << std::endl;
   fout << "   "<<nodeName<<" ( "<<nodeName<<"* left,"<<nodeName<<"* right," << std::endl;
   if (fUseFisherCuts){
      fout << "                          int nFisherCoeff," << std::endl;
      for (UInt_t i=0;i<GetNVariables()+1;i++){
         fout << "                          double fisherCoeff"<<i<<"," << std::endl;
      }
   }
   fout << "                          int selector, double cutValue, bool cutType, " << std::endl;
   fout << "                          int nodeType, double purity, double response ) :" << std::endl;
   fout << "   fLeft         ( left         )," << std::endl;
   fout << "   fRight        ( right        )," << std::endl;
   if (fUseFisherCuts) fout << "   fNFisherCoeff ( nFisherCoeff )," << std::endl;
   fout << "   fSelector     ( selector     )," << std::endl;
   fout << "   fCutValue     ( cutValue     )," << std::endl;
   fout << "   fCutType      ( cutType      )," << std::endl;
   fout << "   fNodeType     ( nodeType     )," << std::endl;
   fout << "   fPurity       ( purity       )," << std::endl;
   fout << "   fResponse     ( response     ){" << std::endl;
   if (fUseFisherCuts){
      for (UInt_t i=0;i<GetNVariables()+1;i++){
         fout << "     fFisherCoeff.push_back(fisherCoeff"<<i<<");" << std::endl;
      }
   }
   fout << "   }" << std::endl << std::endl;
   fout << "   virtual ~"<<nodeName<<"();" << std::endl << std::endl;
   fout << "   // test event if it descends the tree at this node to the right" << std::endl;
   fout << "   virtual bool GoesRight( const std::vector<double>& inputValues ) const;" << std::endl;
   fout << "   "<<nodeName<<"* GetRight( void )  {return fRight; };" << std::endl << std::endl;
   fout << "   // test event if it descends the tree at this node to the left " << std::endl;
   fout << "   virtual bool GoesLeft ( const std::vector<double>& inputValues ) const;" << std::endl;
   fout << "   "<<nodeName<<"* GetLeft( void ) { return fLeft; };   " << std::endl << std::endl;
   fout << "   // return  S/(S+B) (purity) at this node (from  training)" << std::endl << std::endl;
   fout << "   double GetPurity( void ) const { return fPurity; } " << std::endl;
   fout << "   // return the node type" << std::endl;
   fout << "   int    GetNodeType( void ) const { return fNodeType; }" << std::endl;
   fout << "   double GetResponse(void) const {return fResponse;}" << std::endl << std::endl;
   fout << "private:" << std::endl << std::endl;
   fout << "   "<<nodeName<<"*   fLeft;     // pointer to the left daughter node" << std::endl;
   fout << "   "<<nodeName<<"*   fRight;    // pointer to the right daughter node" << std::endl;
   if (fUseFisherCuts){
      fout << "   int                     fNFisherCoeff; // =0 if this node doesn't use fisher, else =nvar+1 " << std::endl;
      fout << "   std::vector<double>     fFisherCoeff;  // the fisher coeff (offset at the last element)" << std::endl;
   }
   fout << "   int                     fSelector; // index of variable used in node selection (decision tree)   " << std::endl;
   fout << "   double                  fCutValue; // cut value applied on this node to discriminate bkg against sig" << std::endl;
   fout << "   bool                    fCutType;  // true: if event variable > cutValue ==> signal , false otherwise" << std::endl;
   fout << "   int                     fNodeType; // Type of node: -1 == Bkg-leaf, 1 == Signal-leaf, 0 = internal " << std::endl;
   fout << "   double                  fPurity;   // Purity of node from training"<< std::endl;
   fout << "   double                  fResponse; // Regression response value of node" << std::endl;
   fout << "}; " << std::endl;
   fout << "   " << std::endl;
   fout << "//_______________________________________________________________________" << std::endl;
   fout << "   "<<nodeName<<"::~"<<nodeName<<"()" << std::endl;
   fout << "{" << std::endl;
   fout << "   if (fLeft  != NULL) delete fLeft;" << std::endl;
   fout << "   if (fRight != NULL) delete fRight;" << std::endl;
   fout << "}; " << std::endl;
   fout << "   " << std::endl;
   fout << "//_______________________________________________________________________" << std::endl;
   fout << "bool "<<nodeName<<"::GoesRight( const std::vector<double>& inputValues ) const" << std::endl;
   fout << "{" << std::endl;
   fout << "   // test event if it descends the tree at this node to the right" << std::endl;
   fout << "   bool result;" << std::endl;
   if (fUseFisherCuts){
      fout << "   if (fNFisherCoeff == 0){" << std::endl;
      fout << "     result = (inputValues[fSelector] > fCutValue );" << std::endl;
      fout << "   }else{" << std::endl;
      fout << "     double fisher = fFisherCoeff.at(fFisherCoeff.size()-1);" << std::endl;
      fout << "     for (unsigned int ivar=0; ivar<fFisherCoeff.size()-1; ivar++)" << std::endl;
      fout << "       fisher += fFisherCoeff.at(ivar)*inputValues.at(ivar);" << std::endl;
      fout << "     result = fisher > fCutValue;" << std::endl;
      fout << "   }" << std::endl;
   }else{
      fout << "     result = (inputValues[fSelector] > fCutValue );" << std::endl;
   }
   fout << "   if (fCutType == true) return result; //the cuts are selecting Signal ;" << std::endl;
   fout << "   else return !result;" << std::endl;
   fout << "}" << std::endl;
   fout << "   " << std::endl;
   fout << "//_______________________________________________________________________" << std::endl;
   fout << "bool "<<nodeName<<"::GoesLeft( const std::vector<double>& inputValues ) const" << std::endl;
   fout << "{" << std::endl;
   fout << "   // test event if it descends the tree at this node to the left" << std::endl;
   fout << "   if (!this->GoesRight(inputValues)) return true;" << std::endl;
   fout << "   else return false;" << std::endl;
   fout << "}" << std::endl;
   fout << "   " << std::endl;
   fout << "#endif" << std::endl;
   fout << "   " << std::endl;
}

////////////////////////////////////////////////////////////////////////////////
/// Recursively descends a tree and writes the node instance to the output stream.

void TMVA::MethodBDT::MakeClassInstantiateNode( DecisionTreeNode *n, std::ostream& fout, const TString& className ) const
{
   if (n == NULL) {
      Log() << kFATAL << "MakeClassInstantiateNode: started with undefined node" <<Endl;
      return ;
   }
   fout << "NN("<<std::endl;
   if (n->GetLeft() != NULL){
      this->MakeClassInstantiateNode( (DecisionTreeNode*)n->GetLeft() , fout, className);
   }
   else {
      fout << "0";
   }
   fout << ", " <<std::endl;
   if (n->GetRight() != NULL){
      this->MakeClassInstantiateNode( (DecisionTreeNode*)n->GetRight(), fout, className );
   }
   else {
      fout << "0";
   }
   fout << ", " <<  std::endl
        << std::setprecision(6);
   if (fUseFisherCuts){
      fout << n->GetNFisherCoeff() << ", ";
      for (UInt_t i=0; i< GetNVariables()+1; i++) {
         if (n->GetNFisherCoeff() == 0 ){
            fout <<  "0, ";
         }else{
            fout << n->GetFisherCoeff(i) << ", ";
         }
      }
   }
   fout << n->GetSelector() << ", "
        << n->GetCutValue() << ", "
        << n->GetCutType() << ", "
        << n->GetNodeType() << ", "
        << n->GetPurity() << ","
        << n->GetResponse() << ") ";
}

////////////////////////////////////////////////////////////////////////////////
/// Find useful preselection cuts that will be applied before
/// and Decision Tree training.. (and of course also applied
/// in the GetMVA .. --> -1 for background +1 for Signal)

void TMVA::MethodBDT::DeterminePreselectionCuts(const std::vector<const TMVA::Event*>& eventSample)
{
   Double_t nTotS = 0.0, nTotB = 0.0;
   Int_t nTotS_unWeighted = 0, nTotB_unWeighted = 0;

   std::vector<TMVA::BDTEventWrapper> bdtEventSample;

   fIsLowSigCut.assign(GetNvar(),kFALSE);
   fIsLowBkgCut.assign(GetNvar(),kFALSE);
   fIsHighSigCut.assign(GetNvar(),kFALSE);
   fIsHighBkgCut.assign(GetNvar(),kFALSE);

   fLowSigCut.assign(GetNvar(),0.);   //  ---------------| -->  in var is signal (accept all above lower cut)
   fLowBkgCut.assign(GetNvar(),0.);   //  ---------------| -->  in var is bkg    (accept all above lower cut)
   fHighSigCut.assign(GetNvar(),0.);  //  <-- | --------------  in var is signal (accept all blow cut)
   fHighBkgCut.assign(GetNvar(),0.);  //  <-- | --------------  in var is blg    (accept all blow cut)


   // Initialize (un)weighted counters for signal & background
   // Construct a list of event wrappers that point to the original data
   for( std::vector<const TMVA::Event*>::const_iterator it = eventSample.begin(); it != eventSample.end(); ++it ) {
      if (DataInfo().IsSignal(*it)){
         nTotS += (*it)->GetWeight();
         ++nTotS_unWeighted;
      }
      else {
         nTotB += (*it)->GetWeight();
         ++nTotB_unWeighted;
      }
      bdtEventSample.push_back(TMVA::BDTEventWrapper(*it));
   }

   for( UInt_t ivar = 0; ivar < GetNvar(); ivar++ ) { // loop over all discriminating variables
      TMVA::BDTEventWrapper::SetVarIndex(ivar); // select the variable to sort by
      std::sort( bdtEventSample.begin(),bdtEventSample.end() ); // sort the event data

      Double_t bkgWeightCtr = 0.0, sigWeightCtr = 0.0;
      std::vector<TMVA::BDTEventWrapper>::iterator it = bdtEventSample.begin(), it_end = bdtEventSample.end();
      for( ; it != it_end; ++it ) {
         if (DataInfo().IsSignal(**it))
            sigWeightCtr += (**it)->GetWeight();
         else
            bkgWeightCtr += (**it)->GetWeight();
         // Store the accumulated signal (background) weights
         it->SetCumulativeWeight(false,bkgWeightCtr);
         it->SetCumulativeWeight(true,sigWeightCtr);
      }

      //variable that determines how "exact" you cut on the preselection found in the training data. Here I chose
      //1% of the variable range...
      Double_t dVal = (DataInfo().GetVariableInfo(ivar).GetMax() - DataInfo().GetVariableInfo(ivar).GetMin())/100. ;
      Double_t nSelS, nSelB, effS=0.05, effB=0.05, rejS=0.05, rejB=0.05;
      Double_t tmpEffS, tmpEffB, tmpRejS, tmpRejB;
      // Locate the optimal cut for this (ivar-th) variable



      for(UInt_t iev = 1; iev < bdtEventSample.size(); iev++) {
         //dVal = bdtEventSample[iev].GetVal() - bdtEventSample[iev-1].GetVal();

         nSelS = bdtEventSample[iev].GetCumulativeWeight(true);
         nSelB = bdtEventSample[iev].GetCumulativeWeight(false);
         // you look for some 100% efficient pre-selection cut to remove background.. i.e. nSelS=0 && nSelB>5%nTotB or ( nSelB=0 nSelS>5%nTotS)
         tmpEffS=nSelS/nTotS;
         tmpEffB=nSelB/nTotB;
         tmpRejS=1-tmpEffS;
         tmpRejB=1-tmpEffB;
         if      (nSelS==0     && tmpEffB>effB)  {effB=tmpEffB; fLowBkgCut[ivar]  = bdtEventSample[iev].GetVal() - dVal; fIsLowBkgCut[ivar]=kTRUE;}
         else if (nSelB==0     && tmpEffS>effS)  {effS=tmpEffS; fLowSigCut[ivar]  = bdtEventSample[iev].GetVal() - dVal; fIsLowSigCut[ivar]=kTRUE;}
         else if (nSelB==nTotB && tmpRejS>rejS)  {rejS=tmpRejS; fHighSigCut[ivar] = bdtEventSample[iev].GetVal() + dVal; fIsHighSigCut[ivar]=kTRUE;}
         else if (nSelS==nTotS && tmpRejB>rejB)  {rejB=tmpRejB; fHighBkgCut[ivar] = bdtEventSample[iev].GetVal() + dVal; fIsHighBkgCut[ivar]=kTRUE;}

      }
   }

   Log() << kDEBUG << " \tfound and suggest the following possible pre-selection cuts " << Endl;
   if (fDoPreselection) Log() << kDEBUG << "\tthe training will be done after these cuts... and GetMVA value returns +1, (-1) for a signal (bkg) event that passes these cuts" << Endl;
   else  Log() << kDEBUG << "\tas option DoPreselection was not used, these cuts however will not be performed, but the training will see the full sample"<<Endl;
   for (UInt_t ivar=0; ivar < GetNvar(); ivar++ ) { // loop over all discriminating variables
      if (fIsLowBkgCut[ivar]){
         Log() << kDEBUG  << " \tfound cut: Bkg if var " << ivar << " < "  << fLowBkgCut[ivar] << Endl;
      }
      if (fIsLowSigCut[ivar]){
         Log() << kDEBUG  << " \tfound cut: Sig if var " << ivar << " < "  << fLowSigCut[ivar] << Endl;
      }
      if (fIsHighBkgCut[ivar]){
         Log() << kDEBUG  << " \tfound cut: Bkg if var " << ivar << " > "  << fHighBkgCut[ivar] << Endl;
      }
      if (fIsHighSigCut[ivar]){
         Log() << kDEBUG  << " \tfound cut: Sig if var " << ivar << " > "  << fHighSigCut[ivar] << Endl;
      }
   }

   return;
}

////////////////////////////////////////////////////////////////////////////////
/// Apply the  preselection cuts before even bothering about any
/// Decision Trees  in the GetMVA .. --> -1 for background +1 for Signal

Double_t TMVA::MethodBDT::ApplyPreselectionCuts(const Event* ev)
{
   Double_t result=0;

   for (UInt_t ivar=0; ivar < GetNvar(); ivar++ ) { // loop over all discriminating variables
      if (fIsLowBkgCut[ivar]){
         if (ev->GetValue(ivar) < fLowBkgCut[ivar]) result = -1;  // is background
      }
      if (fIsLowSigCut[ivar]){
         if (ev->GetValue(ivar) < fLowSigCut[ivar]) result =  1;  // is signal
      }
      if (fIsHighBkgCut[ivar]){
         if (ev->GetValue(ivar) > fHighBkgCut[ivar]) result = -1;  // is background
      }
      if (fIsHighSigCut[ivar]){
         if (ev->GetValue(ivar) > fHighSigCut[ivar]) result =  1;  // is signal
      }
   }

   return result;
}
<|MERGE_RESOLUTION|>--- conflicted
+++ resolved
@@ -212,16 +212,13 @@
 {
    fMonitorNtuple = NULL;
    fSepType = NULL;
-<<<<<<< HEAD
    fRegressionLossFunctionBDTG = nullptr;
-=======
 
    #ifdef R__USE_IMT
    fNumCPUs = GetNumCPUs();
    #else
    fNumCPUs = 1;
    #endif
->>>>>>> 74ffa400
 }
 
 ////////////////////////////////////////////////////////////////////////////////
@@ -1390,13 +1387,6 @@
             Log() << kWARNING << "stopped boosting at itree="<<itree << Endl;
             continueBoost=kFALSE;
          }
-<<<<<<< HEAD
-
-
-
-=======
-         
->>>>>>> 74ffa400
          // if fAutomatic == true, pruneStrength will be the optimal pruning strength
          // determined by the pruning algorithm; otherwise, it is simply the strength parameter
          // set by the user
@@ -1545,19 +1535,12 @@
    #else // ROOT was not compiled with multithreading, use standard version
    if(!first){
       for (std::vector<const TMVA::Event*>::const_iterator e=fEventSample.begin(); e!=fEventSample.end();e++) {
-<<<<<<< HEAD
-         fLossFunctionEventInfo[*e].predictedValue += fForest.back()->CheckEvent(*e,kFALSE);
-      }
-   }
-
-=======
          fLossFunctionEventInfo[*e].predictedValue += fForest.back()->CheckEvent(*e,kFALSE); 
       }    
    }
    #endif
    
    // #### Parallelized at the loss function level
->>>>>>> 74ffa400
    fRegressionLossFunctionBDTG->SetTargets(eventSample, fLossFunctionEventInfo);
 }
 
@@ -1617,10 +1600,6 @@
       Double_t fit = fRegressionLossFunctionBDTG->Fit(iLeave->second);
       (iLeave->first)->SetResponse(fShrinkage*fit);
    }
-<<<<<<< HEAD
-
-=======
->>>>>>> 74ffa400
    UpdateTargetsRegression(*fTrainSample);
 
    return 1;
